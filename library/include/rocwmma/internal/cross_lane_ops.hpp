/*******************************************************************************
 *
 * MIT License
 *
 * Copyright 2021-2022 Advanced Micro Devices, Inc.
 *
 * Permission is hereby granted, free of charge, to any person obtaining a copy
 * of this software and associated documentation files (the "Software"), to deal
 * in the Software without restriction, including without limitation the rights
 * to use, copy, modify, merge, publish, distribute, sublicense, and/or sell
 * copies of the Software, and to permit persons to whom the Software is
 * furnished to do so, subject to the following conditions:
 *
 * The above copyright notice and this permission notice shall be included in
 * all copies or substantial portions of the Software.
 *
 * THE SOFTWARE IS PROVIDED "AS IS", WITHOUT WARRANTY OF ANY KIND, EXPRESS OR
 * IMPLIED, INCLUDING BUT NOT LIMITED TO THE WARRANTIES OF MERCHANTABILITY,
 * FITNESS FOR A PARTICULAR PURPOSE AND NONINFRINGEMENT. IN NO EVENT SHALL THE
 * AUTHORS OR COPYRIGHT HOLDERS BE LIABLE FOR ANY CLAIM, DAMAGES OR OTHER
 * LIABILITY, WHETHER IN AN ACTION OF CONTRACT, TORT OR OTHERWISE, ARISING FROM,
 * OUT OF OR IN CONNECTION WITH THE SOFTWARE OR THE USE OR OTHER DEALINGS IN THE
 * SOFTWARE.
 *
 *******************************************************************************/
#ifndef ROCWMMA_CROSS_LANE_OPS_HPP
#define ROCWMMA_CROSS_LANE_OPS_HPP

#include "constants.hpp"

namespace rocwmma
{

    namespace CrossLaneOps
    {
        enum Properties : uint32_t
        {
            // 32b Element Operation IDs
<<<<<<< HEAD
            OP_ID_ROTATE      = 0x00, // position rotation
            OP_ID_SHIFT       = 0x01, // position shift
            OP_ID_SHUFFLE     = 0x02, // position shuffle
            OP_ID_REVERSE     = 0x03, // position mirror
            OP_ID_SWAP        = 0x04, // neighbour swap
            OP_ID_BCAST       = 0x05, // broadcast element
            OP_ID_FFT         = 0x06, // fft shuffle
            OP_ID_BLOCK_BCAST = 0x07, // broadcast block
            OP_ID_WFALL_BCAST = 0x08, // broadcast last element to next block
=======
            OP_ID_ROTATE  = 0x00,
            OP_ID_SHIFT   = 0x01,
            OP_ID_SHUFFLE = 0x02,
            OP_ID_REVERSE = 0x03,
            OP_ID_SWAP    = 0x04,
            OP_ID_BCAST   = 0x05,
            OP_ID_FFT     = 0x06,
            OP_ID_BLEND   = 0x07,

            // Block Operation IDs
            OP_ID_BLOCK_BCAST = 0x08,
>>>>>>> 84c6cada

            // Identifiers of backend implementation
            OP_IMPL_DPP     = 0x30,
            OP_IMPL_SWIZZLE = 0x31,
            OP_IMPL_PERMUTE = 0x32,
            OP_IMPL_VPERM   = 0x33,

            // Directional properties
            OP_DIR_L = 0x00, // = left  (towards LSB)
            OP_DIR_R = 0x01 // = right (towards MSB)
        };

        /*! \class OpBase
        *  \brief Container for meta-properties common to many cross-lane operations.
        *
        * @tparam OpId classification of the operation: see Properties
        * @tparam ThreadCount number of active threads per wave (wave32 or wave64)
        * @tparam SubGroupSize most operations repeat for groups of threads in the entire register
        * @tparam OpImpl backend implementation of the op: see Properties
        * @tparam OpCtrl backend-specific control code to invoke the operation.
        */
        template <uint32_t OpId,
                  uint32_t ThreadCount,
                  uint32_t SubGroupSize,
                  uint32_t OpImpl,
                  uint32_t OpCtrl>
        struct OpBase
        {
            enum : uint32_t
            {
                OP_ID      = OpId,
                OP_IMPL    = OpImpl,
                OP_CTRL    = OpCtrl,
                WAVE_SIZE  = ThreadCount,
                GROUP_SIZE = SubGroupSize,
            };

            constexpr static uint32_t opId()
            {
                return OP_ID;
            }
            constexpr static uint32_t opImpl()
            {
                return OP_IMPL;
            }
            constexpr static uint32_t opCtrl()
            {
                return OP_CTRL;
            }
            constexpr static uint32_t waveSize()
            {
                return WAVE_SIZE;
            }
            constexpr static uint32_t groupSize()
            {
                return GROUP_SIZE;
            }
        };

        /*! \class Rotate
        *  \brief Perform element-wise rotation in direction <RotateDir> in sub-groups of <SubGroupSize> threads.
        *
        * @tparam RotateDir rotation direction: see Properties
        * @tparam RotateDistance element positions to move in specified direction. Positions wrapped by sub group size.
        */
        template <uint32_t RotateDir,
                  uint32_t RotateDist,
                  uint32_t SubGroupSize,
                  uint32_t OpImpl,
                  uint32_t OpCtrl>
        struct Rotate : public OpBase<Properties::OP_ID_ROTATE,
                                      AMDGCN_WAVE_SIZE,
                                      SubGroupSize,
                                      OpImpl,
                                      OpCtrl>
        {
            enum : uint32_t
            {
                OP_DIR  = RotateDir,
                OP_DIST = RotateDist
            };

            constexpr static uint32_t opDir()
            {
                return OP_DIR;
            }
            constexpr static uint32_t opDist()
            {
                return OP_DIST;
            }
        };

        template <uint32_t RotateDistance, uint32_t SubGroupSize, uint32_t OpImpl, uint32_t OpCtrl>
        using RotateR = Rotate<Properties::OP_DIR_R, RotateDistance, SubGroupSize, OpImpl, OpCtrl>;

        template <uint32_t RotateDistance, uint32_t SubGroupSize, uint32_t OpImpl, uint32_t OpCtrl>
        using RotateL = Rotate<Properties::OP_DIR_L, RotateDistance, SubGroupSize, OpImpl, OpCtrl>;

        /*! \class Shift
        *  \brief Perform element-wise shift in direction <ShiftDir> in sub-groups of <SubGroupSize> threads.
        *
        * @tparam ShiftDir rotation direction: see Properties
        * @tparam ShiftDistance element positions to move in specified direction. Positions do not wrap around
        * the sub group size.
        */
        template <uint32_t ShiftDir,
                  uint32_t ShiftDist,
                  uint32_t SubGroupSize,
                  uint32_t OpImpl,
                  uint32_t OpCtrl>
        struct Shift
            : public OpBase<Properties::OP_ID_SHIFT, AMDGCN_WAVE_SIZE, SubGroupSize, OpImpl, OpCtrl>
        {
            enum : uint32_t
            {
                OP_DIR  = ShiftDir,
                OP_DIST = ShiftDist
            };

            constexpr static uint32_t opDir()
            {
                return OP_DIR;
            }
            constexpr static uint32_t opDist()
            {
                return OP_DIST;
            }
        };

        template <uint32_t ShiftDistance, uint32_t SubGroupSize, uint32_t OpImpl, uint32_t OpCtrl>
        using ShiftR = Shift<Properties::OP_DIR_R, ShiftDistance, SubGroupSize, OpImpl, OpCtrl>;

        template <uint32_t ShiftDistance, uint32_t SubGroupSize, uint32_t OpImpl, uint32_t OpCtrl>
        using ShiftL = Shift<Properties::OP_DIR_L, ShiftDistance, SubGroupSize, OpImpl, OpCtrl>;

        /*! \class BCast
        *  \brief Performs localized broadcast of one element in each sub-group to the entire sub-group.
        *
        * @tparam ElementIdx - element index to broadcast to rest of the sub-group
        */
        template <uint32_t ElementIdx, uint32_t SubGroupSize, uint32_t OpImpl, uint32_t OpCtrl>
        struct BCast
            : public OpBase<Properties::OP_ID_BCAST, AMDGCN_WAVE_SIZE, SubGroupSize, OpImpl, OpCtrl>
        {
            enum : uint32_t
            {
                ELEMENT_IDX = ElementIdx,
            };

            constexpr static uint32_t elementIdx()
            {
                return ELEMENT_IDX;
            }
        };

        /*! \class Reverse
        *  \brief Perform reversal of elements in sub-groups of <SubGroupSize> threads.
        */
        template <uint32_t SubGroupSize, uint32_t OpImpl, uint32_t OpCtrl>
        struct Reverse : public OpBase<Properties::OP_ID_REVERSE,
                                       AMDGCN_WAVE_SIZE,
                                       SubGroupSize,
                                       OpImpl,
                                       OpCtrl>
        {
        };

        /*! \class Swap
        *  \brief Perform swap of neigbouring sub-groups of <SubGroupSize> threads.
        */
        template <uint32_t SubGroupSize, uint32_t OpImpl, uint32_t OpCtrl>
        struct Swap
            : public OpBase<Properties::OP_ID_SWAP, AMDGCN_WAVE_SIZE, SubGroupSize, OpImpl, OpCtrl>
        {
        };

        /*! \class Shuffle
        *  \brief Perform localized shuffling within sub-groups of <SubGroupSize> threads.
        */
        template <uint32_t SubGroupSize, uint32_t OpImpl, uint32_t OpCtrl>
        struct Shuffle : public OpBase<Properties::OP_ID_SHUFFLE,
                                       AMDGCN_WAVE_SIZE,
                                       SubGroupSize,
                                       OpImpl,
                                       OpCtrl>
        {
        };

        // Common Shuffle variants
        /*! \class Shuffle<N>
        *  \brief Perform localized shuffling within all sub-groups of <N> threads.
        * <N> = group size.
        *
        * @tparam Select0 - index of element to shuffle to index 0
        * @tparam Select1 - index of element to shuffle to index 1
        * @tparam Select2 - index of element to shuffle to index 2
        * @tparam Select3 - index of element to shuffle to index 3
        */
        template <uint32_t Select0,
                  uint32_t Select1,
                  uint32_t Select2,
                  uint32_t Select3,
                  uint32_t OpImpl,
                  uint32_t OpCtrl>
        struct Shuffle4 : public Shuffle<4u, OpImpl, OpCtrl>
        {
            enum : uint32_t
            {
                SELECT_0 = Select0,
                SELECT_1 = Select1,
                SELECT_2 = Select2,
                SELECT_3 = Select3,
            };

            constexpr static uint32_t select0()
            {
                return SELECT_0;
            }
            constexpr static uint32_t select1()
            {
                return SELECT_1;
            }
            constexpr static uint32_t select2()
            {
                return SELECT_2;
            }
            constexpr static uint32_t select3()
            {
                return SELECT_3;
            }
        };

        template <uint32_t Select0, uint32_t Select1, uint32_t OpImpl, uint32_t OpCtrl>
        struct Shuffle2 : public Shuffle<2u, OpImpl, OpCtrl>
        {
            enum : uint32_t
            {
                SELECT_0 = Select0,
                SELECT_1 = Select1,
            };

            constexpr static uint32_t select0()
            {
                return SELECT_0;
            }
            constexpr static uint32_t select1()
            {
                return SELECT_1;
            }
        };

        /*! \class Fft
        *  \brief Supports FFT-like cross-bar transforms
        */
        template <uint32_t FftCtrl, uint32_t OpImpl, uint32_t OpCtrl>
        struct Fft : public OpBase<Properties::OP_ID_FFT,
                                   AMDGCN_WAVE_SIZE,
                                   AMDGCN_WAVE_SIZE,
                                   OpImpl,
                                   OpCtrl>
        {
            enum : uint32_t
            {
                FFT_CTRL = FftCtrl
            };

            constexpr static uint32_t fftCtrl()
            {
                return FFT_CTRL;
            }
        };

        /*! \class Blend
        *  \brief Perform byte-wise blending between all elements.
        */
        template <uint32_t Select0,
                  uint32_t Select1,
                  uint32_t Select2,
                  uint32_t Select3,
                  uint32_t OpImpl,
                  uint32_t OpCtrl>
        struct Blend4 : public OpBase<Properties::OP_ID_BLEND,
                                      AMDGCN_WAVE_SIZE,
                                      AMDGCN_WAVE_SIZE,
                                      OpImpl,
                                      OpCtrl>
        {
            enum : uint32_t
            {
                SELECT_0 = Select0,
                SELECT_1 = Select1,
                SELECT_2 = Select2,
                SELECT_3 = Select3,
            };

            constexpr static uint32_t select0()
            {
                return SELECT_0;
            }
            constexpr static uint32_t select1()
            {
                return SELECT_1;
            }
            constexpr static uint32_t select2()
            {
                return SELECT_2;
            }
            constexpr static uint32_t select3()
            {
                return SELECT_3;
            }
        };

        /*! \class BlockBCast
        *  \brief Performs broadcast of one block of elements to all other blocks.
        *
        * @tparam BlockIdx - block index to broadcast to rest of the other blocks.
        */
        template <uint32_t BlockIdx, uint32_t BlockSize, uint32_t OpImpl, uint32_t OpCtrl>
        struct BlockBCast : public OpBase<Properties::OP_ID_BLOCK_BCAST,
                                          AMDGCN_WAVE_SIZE,
                                          BlockSize,
                                          OpImpl,
                                          OpCtrl>
        {
            enum : uint32_t
            {
                ELEMENT_IDX = BlockIdx,
            };

            constexpr static uint32_t elementIdx()
            {
                return BlockIdx;
            }
        };

        /*! \class WFallBCast
        *  \brief Performs broadcast of the last sub-group element to the next sub-group.
        *
        * @tparam SubGroupSize - size of the broadcast blocks.
        */
        template <uint32_t SubGroupSize, uint32_t OpImpl, uint32_t OpCtrl>
        struct WFallBCast : public OpBase<Properties::OP_ID_WFALL_BCAST,
                                          AMDGCN_WAVE_SIZE,
                                          SubGroupSize,
                                          OpImpl,
                                          OpCtrl>
        {
        };

    } // namespace CrossLaneOps

} // namespace rocwmma

#endif // ROCWMMA_CROSS_LANE_OPS_HPP<|MERGE_RESOLUTION|>--- conflicted
+++ resolved
@@ -36,7 +36,6 @@
         enum Properties : uint32_t
         {
             // 32b Element Operation IDs
-<<<<<<< HEAD
             OP_ID_ROTATE      = 0x00, // position rotation
             OP_ID_SHIFT       = 0x01, // position shift
             OP_ID_SHUFFLE     = 0x02, // position shuffle
@@ -46,19 +45,6 @@
             OP_ID_FFT         = 0x06, // fft shuffle
             OP_ID_BLOCK_BCAST = 0x07, // broadcast block
             OP_ID_WFALL_BCAST = 0x08, // broadcast last element to next block
-=======
-            OP_ID_ROTATE  = 0x00,
-            OP_ID_SHIFT   = 0x01,
-            OP_ID_SHUFFLE = 0x02,
-            OP_ID_REVERSE = 0x03,
-            OP_ID_SWAP    = 0x04,
-            OP_ID_BCAST   = 0x05,
-            OP_ID_FFT     = 0x06,
-            OP_ID_BLEND   = 0x07,
-
-            // Block Operation IDs
-            OP_ID_BLOCK_BCAST = 0x08,
->>>>>>> 84c6cada
 
             // Identifiers of backend implementation
             OP_IMPL_DPP     = 0x30,
