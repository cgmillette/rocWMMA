--- conflicted
+++ resolved
@@ -26,12 +26,7 @@
 #ifndef ROCWMMA_LAYOUT_HPP
 #define ROCWMMA_LAYOUT_HPP
 
-<<<<<<< HEAD
 #include "mapping_util.hpp"
-=======
-#include "utility/type_traits.hpp"
-#include "layout_impl.hpp"
->>>>>>> 3437d73e
 
 namespace rocwmma
 {
@@ -82,7 +77,6 @@
                   typename DataT,
                   uint32_t VectorWidth,
                   uint32_t MaxVectorWidth>
-<<<<<<< HEAD
         struct RowInlineVW;
 
     } // namespace MatrixLayout
@@ -100,29 +94,6 @@
         template <uint32_t BlockDim, uint32_t VW>
         struct Soa
         {
-=======
-        struct ColNT : public conditional_t<
-                           is_same<DataLayout, col_major>::value,
-                           detail::ColOrthoVW<BlockDim, BlockK, DataT, 1, MaxVectorWidth>,
-                           detail::ColOrthoVW<BlockDim, BlockK, DataT, VectorWidth, MaxVectorWidth>>
-        {
-            struct Traits
-            {
-                using MappingUtil  = MappingUtil<BlockDim, BlockK, DataT, DataLayout>;
-                using MatrixCoordT = typename MappingUtil::MatrixCoordT;
-
-                // ColNT enforces consistent in-register alignment of contiguous matrix column
-                // elements in both row_major or col_major data layouts.
-                // This layout cannot support for VW > 1 in col_major data layout otherwise the
-                // ordering is broken.
-                static_assert(!(is_same_v<DataLayout, col_major> && VectorWidth > 1),
-                              "ColNT in col_major does not support VectorWidth > 1");
-
-                // Must ensure that MaxVectorWidth fits inside the leading dimension
-                static_assert(is_same_v<DataLayout, row_major> && (MaxVectorWidth <= BlockK),
-                    "MaxVectorWidth is larger than BlockK dimension. Try reducing MaxVectorWidth");
-            };
->>>>>>> 3437d73e
         };
     }
 
@@ -146,13 +117,12 @@
                   typename DataLayoutT,
                   uint32_t VectorWidth,
                   uint32_t MaxVectorWidth>
-<<<<<<< HEAD
         struct ColNT
         {
             // Layouts
             using DataLayout   = DataLayout::template Array1d<DataLayoutT>;
-            using MatrixLayout = std::conditional_t<
-                std::is_same<DataLayoutT, col_major>::value,
+            using MatrixLayout = conditional_t<
+                is_same_v<DataLayoutT, col_major>,
                 MatrixLayout::ColOrthoVW<BlockDim, BlockK, DataT, 1, MaxVectorWidth>,
                 MatrixLayout::ColOrthoVW<BlockDim, BlockK, DataT, VectorWidth, MaxVectorWidth>>;
             using RegisterLayout = RegisterLayout::template Soa<BlockDim, MaxVectorWidth>;
@@ -166,36 +136,13 @@
             // elements in both row_major or col_major data layouts.
             // This layout cannot support for VW > 1 in col_major data layout otherwise the
             // ordering is broken.
-            static_assert(!(std::is_same_v<DataLayoutT, col_major> && VectorWidth > 1),
+            static_assert(!(is_same_v<DataLayoutT, col_major> && VectorWidth > 1),
                           "ColNT in col_major does not support VectorWidth > 1");
 
             // Must ensure that MaxVectorWidth fits inside the leading dimension
             static_assert(
-                !(std::is_same_v<DataLayoutT, row_major> && (MaxVectorWidth > BlockK)),
+                !(is_same_v<DataLayoutT, row_major> && (MaxVectorWidth > BlockK)),
                 "MaxVectorWidth is larger than BlockK dimension. Try reducing MaxVectorWidth");
-=======
-        struct RowNT : public conditional_t<
-                           is_same<DataLayout, col_major>::value,
-                           detail::RowOrthoVW<BlockDim, BlockK, DataT, VectorWidth, MaxVectorWidth>,
-                           detail::RowOrthoVW<BlockDim, BlockK, DataT, 1, MaxVectorWidth>>
-        {
-            struct Traits
-            {
-                using MappingUtil  = MappingUtil<BlockDim, BlockK, DataT, DataLayout>;
-                using MatrixCoordT = typename MappingUtil::MatrixCoordT;
-
-                // RowNT enforces consistent in-register alignment of contiguous matrix row
-                // elements in both in row_major or col_major data layouts.
-                // This layout cannot support for VW > 1 in row_major data layout otherwise the
-                // ordering is broken.
-                static_assert(!(is_same_v<DataLayout, row_major> && VectorWidth > 1),
-                              "RowNT in row_major does not support VectorWidth > 1");
-
-                // Must ensure that MaxVectorWidth fits inside the leading dimension
-                static_assert(is_same_v<DataLayout, col_major> && (MaxVectorWidth <= BlockK),
-                    "MaxVectorWidth is larger than BlockK dimension. Try reducing MaxVectorWidth");
-            };
->>>>>>> 3437d73e
         };
 
         // RowNT is a layout profile that has the following properties:
@@ -216,8 +163,8 @@
         {
             // Layouts
             using DataLayout   = DataLayout::template Array1d<DataLayoutT>;
-            using MatrixLayout = std::conditional_t<
-                std::is_same<DataLayoutT, col_major>::value,
+            using MatrixLayout = conditional_t<
+                is_same_v<DataLayoutT, col_major>,
                 MatrixLayout::RowOrthoVW<BlockDim, BlockK, DataT, VectorWidth, MaxVectorWidth>,
                 MatrixLayout::RowOrthoVW<BlockDim, BlockK, DataT, 1, MaxVectorWidth>>;
             using RegisterLayout = RegisterLayout::template Soa<BlockDim, MaxVectorWidth>;
@@ -230,12 +177,12 @@
             // RowNT enforces consistent in-register alignment of contiguous matrix row
             // elements in both in row_major or col_major data layouts.
             // This layout cannot support for VW > 1 in row_major data layout.
-            static_assert(!(std::is_same_v<DataLayoutT, row_major> && VectorWidth > 1),
+            static_assert(!(is_same_v<DataLayoutT, row_major> && VectorWidth > 1),
                           "RowNT in row_major does not support VectorWidth > 1");
 
             // Must ensure that MaxVectorWidth fits inside the leading dimension
             static_assert(
-                !(std::is_same_v<DataLayoutT, col_major> && (MaxVectorWidth > BlockK)),
+                !(is_same_v<DataLayoutT, col_major> && (MaxVectorWidth > BlockK)),
                 "MaxVectorWidth is larger than BlockK dimension. Try reducing MaxVectorWidth");
         };
 
@@ -256,23 +203,16 @@
                   typename DataLayoutT,
                   uint32_t VectorWidth,
                   uint32_t MaxVectorWidth = VectorWidth>
-<<<<<<< HEAD
         struct Col
-=======
-        struct Col : public conditional_t<
-                         is_same<DataLayout, col_major>::value,
-                         detail::ColInlineVW<BlockDim, BlockK, DataT, VectorWidth, MaxVectorWidth>,
-                         detail::ColOrthoVW<BlockDim, BlockK, DataT, VectorWidth, MaxVectorWidth>>
->>>>>>> 3437d73e
         {
             // Layouts
             using DataLayout   = DataLayout::template Array1d<DataLayoutT>;
-            using MatrixLayout = std::conditional_t<
-                std::is_same<DataLayoutT, col_major>::value,
+            using MatrixLayout = conditional_t<
+                is_same_v<DataLayoutT, col_major>,
                 MatrixLayout::ColInlineVW<BlockDim, BlockK, DataT, VectorWidth, MaxVectorWidth>,
                 MatrixLayout::ColOrthoVW<BlockDim, BlockK, DataT, VectorWidth, MaxVectorWidth>>;
             using RegisterLayout
-                = std::conditional_t<std::is_same<DataLayoutT, col_major>::value,
+                = conditional_t<is_same_v<DataLayoutT, col_major>,
                                      RegisterLayout::template Aos<BlockDim, MaxVectorWidth>,
                                      RegisterLayout::template Soa<BlockDim, MaxVectorWidth>>;
 
@@ -283,7 +223,7 @@
             // Sanity checks
             // Must ensure that MaxVectorWidth fits inside the leading dimension
             static_assert(
-                !(std::is_same_v<DataLayoutT, row_major> && (MaxVectorWidth > BlockK)),
+                !(is_same_v<DataLayoutT, row_major> && (MaxVectorWidth > BlockK)),
                 "MaxVectorWidth is larger than BlockK dimension. Try reducing MaxVectorWidth");
         };
 
@@ -304,23 +244,16 @@
                   typename DataLayoutT,
                   uint32_t VectorWidth,
                   uint32_t MaxVectorWidth = VectorWidth>
-<<<<<<< HEAD
         struct Row
-=======
-        struct Row : public conditional_t<
-                         is_same<DataLayout, row_major>::value,
-                         detail::RowInlineVW<BlockDim, BlockK, DataT, VectorWidth, MaxVectorWidth>,
-                         detail::RowOrthoVW<BlockDim, BlockK, DataT, VectorWidth, MaxVectorWidth>>
->>>>>>> 3437d73e
         {
             // Layouts
             using DataLayout   = DataLayout::template Array1d<DataLayoutT>;
-            using MatrixLayout = std::conditional_t<
-                std::is_same<DataLayoutT, row_major>::value,
+            using MatrixLayout = conditional_t<
+                is_same_v<DataLayoutT, row_major>,
                 MatrixLayout::RowInlineVW<BlockDim, BlockK, DataT, VectorWidth, MaxVectorWidth>,
                 MatrixLayout::RowOrthoVW<BlockDim, BlockK, DataT, VectorWidth, MaxVectorWidth>>;
             using RegisterLayout
-                = std::conditional_t<std::is_same<DataLayoutT, row_major>::value,
+                = conditional_t<is_same_v<DataLayoutT, row_major>,
                                      RegisterLayout::template Aos<BlockDim, MaxVectorWidth>,
                                      RegisterLayout::template Soa<BlockDim, MaxVectorWidth>>;
 
@@ -331,7 +264,7 @@
             // Sanity checks
             // Must ensure that MaxVectorWidth fits inside the leading dimension
             static_assert(
-                !(std::is_same_v<DataLayoutT, col_major> && (MaxVectorWidth > BlockK)),
+                !(is_same_v<DataLayoutT, col_major> && (MaxVectorWidth > BlockK)),
                 "MaxVectorWidth is larger than BlockK dimension. Try reducing MaxVectorWidth");
         };
         /** @}*/
@@ -342,7 +275,7 @@
     /// Helper to ensure layout types are consistent (same, or equivalent)
     ///
     template <typename LhsLayout, typename RhsLayout>
-    struct ConsistencyCheck : public std::false_type
+    struct ConsistencyCheck : public false_type
     {
     };
 
@@ -350,7 +283,7 @@
     /// Check for layout orthogonality
     ///
     template <typename LhsMatrixLayout, typename RhsMatrixLayout>
-    struct OrthogonalCheck : public std::false_type
+    struct OrthogonalCheck : public false_type
     {
     };
 
