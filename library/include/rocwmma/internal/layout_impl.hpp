--- conflicted
+++ resolved
@@ -33,68 +33,7 @@
 
 namespace rocwmma
 {
-<<<<<<< HEAD
     // Implementations for the MatrixLayout classes
-=======
-    namespace DataLayout
-    {
-        namespace detail
-        {
-            ///
-            /// Helper to obtain orthogonal data layout
-            ///
-            template <typename LayoutT>
-            struct OrthogonalLayout;
-
-            template <>
-            struct OrthogonalLayout<row_major>
-            {
-                using Type = col_major;
-            };
-
-            template <>
-            struct OrthogonalLayout<col_major>
-            {
-                using Type = row_major;
-            };
-
-            ///
-            /// Helper to ensure layout types are consistent (same)
-            ///
-            template <typename LhsDataLayout, typename RhsDataLayout>
-            struct ConsistencyCheck : public false_type
-            {
-            };
-
-            template <typename DataLayout>
-            struct ConsistencyCheck<DataLayout, DataLayout> : public true_type
-            {
-            };
-
-            ///
-            /// Helper to check if layout types are orthogonal
-            ///
-            template <typename LhsDataLayout, typename RhsDataLayout>
-            struct OrthogonalCheck : public true_type
-            {
-            };
-
-            template <typename DataLayout>
-            struct OrthogonalCheck<DataLayout, DataLayout> : public false_type
-            {
-            };
-
-        } // namespace detail
-
-        template <typename DataLayoutT>
-        using OrthogonalLayout_t = typename detail::OrthogonalLayout<DataLayoutT>::Type;
-
-        // TODO: C++17 OrthogonalCheck_v
-        // TODO: C++17 ConsistencyCheck_v
-
-    } // namespace DataLayout
-
->>>>>>> 3437d73e
     namespace MatrixLayout
     {
         /* Pattern that maps threads contiguously to matrix columns and assumes
@@ -167,7 +106,7 @@
                     WaveSize = IOTraits::ThreadsPerIO,
 
                     // Strides
-                    BlockDimStride_X = std::min(BlockDim, WaveSize),
+                    BlockDimStride_X = min(BlockDim, WaveSize),
                     BlockDimStride_Y = 0u,
 
                     BlockKStride_X = 0u,
@@ -176,7 +115,6 @@
                     VWStride_X = 0u,
                     VWStride_Y = VectorWidth,
 
-<<<<<<< HEAD
                     // Stride space
                     BlockDimSegs = BlockDim / BlockDimStride_X,
                     BlockKSegs   = BlockK / BlockKStride_Y,
@@ -204,41 +142,12 @@
             };
 
             ROCWMMA_DEVICE constexpr static inline auto strideCounts()
-=======
-            ///
-            /// Check for consistency in element ordering between two layouts
-            ///
-            template <typename LhsMatrixLayout, typename RhsMatrixLayout>
-            struct ConsistencyCheck : public false_type
-            {
-            };
-
-            // Same type is compatible
-            template <typename MatrixLayout>
-            struct ConsistencyCheck<MatrixLayout, MatrixLayout> : public true_type
-            {
-            };
-
-            // ColNT and RowNT layouts guarantee a level of consistency between col / row major
-            // data layouts, given some restrictions vector width and same MaxVW
-            template <uint32_t BlockDim,
-                      uint32_t BlockK,
-                      typename DataT,
-                      uint32_t MaxVectorWidth,
-                      uint32_t RhsVectorWidth>
-            struct ConsistencyCheck<
-                MatrixLayout::ColNT<BlockDim, BlockK, DataT, col_major, 1, MaxVectorWidth>,
-                MatrixLayout::
-                    ColNT<BlockDim, BlockK, DataT, row_major, RhsVectorWidth, MaxVectorWidth>>
-                : public true_type
->>>>>>> 3437d73e
             {
                 return make_vector((uint32_t)Traits::BlockDimSegs, // BlockDim Segments
                                    (uint32_t)Traits::BlockKSegs, // BlockK Segments
                                    (uint32_t)Traits::VWSegs); // VW Segments
             }
 
-<<<<<<< HEAD
             ROCWMMA_DEVICE constexpr static inline auto strides()
             {
                 return make_vector(
@@ -250,31 +159,6 @@
             }
 
             ROCWMMA_DEVICE static inline typename Traits::MatrixCoordT baseOffset()
-=======
-            template <uint32_t BlockDim,
-                      uint32_t BlockK,
-                      typename DataT,
-                      uint32_t MaxVectorWidth,
-                      uint32_t LhsVectorWidth>
-            struct ConsistencyCheck<
-                MatrixLayout::
-                    ColNT<BlockDim, BlockK, DataT, row_major, LhsVectorWidth, MaxVectorWidth>,
-                MatrixLayout::ColNT<BlockDim, BlockK, DataT, col_major, 1, MaxVectorWidth>>
-                : public true_type
-            {
-            };
-
-            template <uint32_t BlockDim,
-                      uint32_t BlockK,
-                      typename DataT,
-                      uint32_t MaxVectorWidth,
-                      uint32_t LhsVectorWidth>
-            struct ConsistencyCheck<
-                MatrixLayout::
-                    RowNT<BlockDim, BlockK, DataT, col_major, LhsVectorWidth, MaxVectorWidth>,
-                MatrixLayout::RowNT<BlockDim, BlockK, DataT, row_major, 1, MaxVectorWidth>>
-                : public true_type
->>>>>>> 3437d73e
             {
                 if constexpr((uint32_t)Traits::BlockDimStride_X >= (uint32_t)Traits::WaveSize)
                 {
@@ -290,21 +174,8 @@
                 }
             }
 
-<<<<<<< HEAD
             ROCWMMA_DEVICE static inline typename Traits::MatrixCoordT
                 incrementalOffset(uint32_t iteration)
-=======
-            template <uint32_t BlockDim,
-                      uint32_t BlockK,
-                      typename DataT,
-                      uint32_t MaxVectorWidth,
-                      uint32_t RhsVectorWidth>
-            struct ConsistencyCheck<
-                MatrixLayout::RowNT<BlockDim, BlockK, DataT, row_major, 1, MaxVectorWidth>,
-                MatrixLayout::
-                    RowNT<BlockDim, BlockK, DataT, col_major, RhsVectorWidth, MaxVectorWidth>>
-                : public true_type
->>>>>>> 3437d73e
             {
                 // Reference:
                 // VWOffsetY = VWStride_Y - ((i+1) % VWSegs ? 0u : VWStride_Y * VWSegs);
@@ -328,7 +199,6 @@
                     }
                 }
 
-<<<<<<< HEAD
                 // Reference:
                 // BlockKOffsetY = ((i+1) % VWSegs ? 0u : BlockKStride_Y) -
                 // ((i+1) % (VWSegs * BlockKSegs) ? 0u : BlockKSegs * BlockKStride_Y);
@@ -369,52 +239,12 @@
                                ? 0
                                : (int32_t)Traits::BlockDimStride_X);
                 }
-=======
-            // Col and Row layouts guarantee a level of consistency between variable vector widths in
-            // matching data layouts, given the same MaxVW.
-            template <uint32_t BlockDim,
-                      uint32_t BlockK,
-                      typename DataT,
-                      typename DataLayout,
-                      uint32_t LhsVectorWidth,
-                      uint32_t RhsVectorWidth,
-                      uint32_t MaxVectorWidth>
-            struct ConsistencyCheck<
-                MatrixLayout::
-                    Col<BlockDim, BlockK, DataT, DataLayout, LhsVectorWidth, MaxVectorWidth>,
-                MatrixLayout::
-                    Col<BlockDim, BlockK, DataT, DataLayout, RhsVectorWidth, MaxVectorWidth>>
-                : public true_type
-            {
-            };
-
-            template <uint32_t BlockDim,
-                      uint32_t BlockK,
-                      typename DataT,
-                      typename DataLayout,
-                      uint32_t LhsVectorWidth,
-                      uint32_t RhsVectorWidth,
-                      uint32_t MaxVectorWidth>
-            struct ConsistencyCheck<
-                MatrixLayout::
-                    Row<BlockDim, BlockK, DataT, DataLayout, LhsVectorWidth, MaxVectorWidth>,
-                MatrixLayout::
-                    Row<BlockDim, BlockK, DataT, DataLayout, RhsVectorWidth, MaxVectorWidth>>
-                : public true_type
-            {
-            };
->>>>>>> 3437d73e
 
                 return make_coord2d(BlockDimOffsetX, VWOffsetY + BlockKOffsetY);
             }
 
-<<<<<<< HEAD
             ROCWMMA_DEVICE static inline typename Traits::MatrixCoordT
                 cumulativeOffset(uint32_t iteration)
-=======
-            template <typename LhsMatrixLayout, typename RhsMatrixLayout>
-            struct OrthogonalCheck : public false_type
->>>>>>> 3437d73e
             {
                 int32_t cumVWOffsetY
                     = (int32_t)Traits::VWStride_Y * ((int32_t)iteration % (int32_t)Traits::VWSegs);
@@ -520,7 +350,6 @@
         *
         */
 
-<<<<<<< HEAD
         template <uint32_t BlockDim,
                   uint32_t BlockK,
                   typename DataT,
@@ -530,20 +359,14 @@
         {
             using IOTraits = IOTraits<BlockDim, BlockK, DataT, VectorWidth>;
             struct Traits
-=======
-            // Same type is not orthogonal
-            template <typename MatrixLayout>
-            struct OrthogonalCheck<MatrixLayout, MatrixLayout> : public false_type
->>>>>>> 3437d73e
             {
                 enum : uint32_t
                 {
                     // Number of threads per wave
                     WaveSize = IOTraits::ThreadsPerIO,
 
-<<<<<<< HEAD
                     // Strides
-                    BlockDimStride_X = std::min(BlockDim, WaveSize),
+                    BlockDimStride_X = min(BlockDim, WaveSize),
                     BlockDimStride_Y = 0u,
 
                     BlockKStride_X = 0u,
@@ -580,111 +403,13 @@
             };
 
             ROCWMMA_DEVICE constexpr static inline auto strideCounts()
-=======
-            template <uint32_t BlockDim, uint32_t BlockK, typename DataT, uint32_t MaxVectorWidth>
-            struct OrthogonalCheck<
-                MatrixLayout::ColNT<BlockDim, BlockK, DataT, col_major, 1, MaxVectorWidth>,
-                MatrixLayout::RowNT<BlockDim, BlockK, DataT, row_major, 1, MaxVectorWidth>>
-                : public true_type
-            {
-            };
-
-            template <uint32_t BlockDim,
-                      uint32_t BlockK,
-                      typename DataT,
-                      uint32_t LhsVectorWidth,
-                      uint32_t RhsVectorWidth,
-                      uint32_t MaxVectorWidth>
-            struct OrthogonalCheck<
-                MatrixLayout::
-                    ColNT<BlockDim, BlockK, DataT, row_major, LhsVectorWidth, MaxVectorWidth>,
-                MatrixLayout::
-                    RowNT<BlockDim, BlockK, DataT, col_major, RhsVectorWidth, MaxVectorWidth>>
-                : public true_type
-            {
-            };
-
-            template <uint32_t BlockDim, uint32_t BlockK, typename DataT, uint32_t MaxVectorWidth>
-            struct OrthogonalCheck<
-                MatrixLayout::RowNT<BlockDim, BlockK, DataT, row_major, 1, MaxVectorWidth>,
-                MatrixLayout::ColNT<BlockDim, BlockK, DataT, col_major, 1, MaxVectorWidth>>
-                : public true_type
-            {
-            };
-
-            template <uint32_t BlockDim,
-                      uint32_t BlockK,
-                      typename DataT,
-                      uint32_t LhsVectorWidth,
-                      uint32_t RhsVectorWidth,
-                      uint32_t MaxVectorWidth>
-            struct OrthogonalCheck<
-                MatrixLayout::
-                    RowNT<BlockDim, BlockK, DataT, col_major, LhsVectorWidth, MaxVectorWidth>,
-                MatrixLayout::
-                    ColNT<BlockDim, BlockK, DataT, row_major, RhsVectorWidth, MaxVectorWidth>>
-                : public true_type
-            {
-            };
-
-            template <uint32_t BlockDim,
-                      uint32_t BlockK,
-                      typename DataT,
-                      typename LhsDataLayout,
-                      uint32_t LhsVectorWidth,
-                      uint32_t RhsVectorWidth,
-                      uint32_t MaxVectorWidth>
-            struct OrthogonalCheck<
-                MatrixLayout::
-                    Col<BlockDim, BlockK, DataT, LhsDataLayout, LhsVectorWidth, MaxVectorWidth>,
-                MatrixLayout::Row<BlockDim,
-                                  BlockK,
-                                  DataT,
-                                  typename DataLayout::template OrthogonalLayout_t<LhsDataLayout>,
-                                  RhsVectorWidth,
-                                  MaxVectorWidth>> : public true_type
-            {
-            };
-
-            template <uint32_t BlockDim,
-                      uint32_t BlockK,
-                      typename DataT,
-                      typename LhsDataLayout,
-                      uint32_t LhsVectorWidth,
-                      uint32_t RhsVectorWidth,
-                      uint32_t MaxVectorWidth>
-            struct OrthogonalCheck<
-                MatrixLayout::
-                    Row<BlockDim, BlockK, DataT, LhsDataLayout, LhsVectorWidth, MaxVectorWidth>,
-                MatrixLayout::Col<BlockDim,
-                                  BlockK,
-                                  DataT,
-                                  typename DataLayout::template OrthogonalLayout_t<LhsDataLayout>,
-                                  RhsVectorWidth,
-                                  MaxVectorWidth>> : public true_type
->>>>>>> 3437d73e
             {
                 return make_vector((uint32_t)Traits::BlockDimSegs, // BlockDim Segments
                                    (uint32_t)Traits::BlockKSegs, // BlockK Segments
                                    (uint32_t)Traits::VWSegs); // VW Segments
             }
 
-<<<<<<< HEAD
             ROCWMMA_DEVICE constexpr static inline auto strides()
-=======
-            template <uint32_t BlockDim,
-                      uint32_t BlockK,
-                      typename DataT,
-                      uint32_t LhsVectorWidth,
-                      uint32_t RhsVectorWidth,
-                      uint32_t MaxVectorWidth>
-            struct OrthogonalCheck<
-                MatrixLayout::
-                    Col<BlockDim, BlockK, DataT, col_major, LhsVectorWidth, MaxVectorWidth>,
-                MatrixLayout::
-                    Row<BlockDim, BlockK, DataT, row_major, RhsVectorWidth, MaxVectorWidth>>
-                : public true_type
->>>>>>> 3437d73e
             {
                 return make_vector(
                     make_coord2d((uint32_t)Traits::BlockDimStride_X,
@@ -696,61 +421,8 @@
 
             ROCWMMA_DEVICE static inline typename Traits::MatrixCoordT baseOffset()
             {
-<<<<<<< HEAD
                 if constexpr(((uint32_t)Traits::BlockDimStride_X >= (uint32_t)Traits::WaveSize)
                              && (MaxVectorWidth == 1))
-=======
-                using IOTraits = IOTraits<BlockDim, BlockK, DataT, VectorWidth>;
-                struct Traits
-                {
-                    enum : uint32_t
-                    {
-                        // Number of threads per wave
-                        WaveSize = IOTraits::ThreadsPerIO,
-
-                        // Number of BlockDim columns gathered per cycle of MaxVW
-                        MaxKPerIO = WaveSize * MaxVectorWidth / min(BlockDim, WaveSize),
-
-                        BlockDimStride_X = WaveSize,
-                        BlockDimStride_Y = 0u,
-
-                        BlockKStride_X = 0u,
-                        BlockKStride_Y = MaxKPerIO,
-
-                        VWStride_X = 0u,
-                        VWStride_Y = VectorWidth,
-
-                        // Flag for large BlockDim
-                        LargeDim = BlockDim >= WaveSize,
-
-                        // Number of segments in BlockDim direction
-                        BlockDimSegs = max(BlockDim / BlockDimStride_X, 1u),
-
-                        // Number of segments in the BlockK direction
-                        BlockKSegs = BlockK / BlockKStride_Y,
-
-                        // Number of segments in the MaxVW direction
-                        VWSegs = MaxVectorWidth / VWStride_Y,
-
-                        // Number of columns per wave (> 0 if !LargeDim)
-                        WaveSegs = WaveSize / BlockDim,
-
-                        // Log2 Values
-                        Log2BlockDim     = Log2<BlockDim>::value,
-                        Log2MaxKPerIO    = Log2<MaxKPerIO>::value,
-                        Log2MaxVW        = Log2<MaxVectorWidth>::value,
-                        Log2VW           = Log2<VectorWidth>::value,
-                        Log2WaveSize     = Log2<WaveSize>::value,
-                        Log2BlockDimSegs = Log2<BlockDimSegs>::value,
-                        Log2VWSegs       = Log2<VWSegs>::value,
-                        Log2WaveSegs     = Log2<WaveSegs>::value
-                    };
-
-                    using MatrixCoordT = Coord2d;
-                };
-
-                ROCWMMA_DEVICE static inline typename Traits::MatrixCoordT baseOffset()
->>>>>>> 3437d73e
                 {
                     // Don't need initial offset calc in Y direction: all threads fit in neighbouring rows
                     return make_coord2d(threadIdx.x % (uint32_t)Traits::BlockDimStride_X, 0u);
@@ -824,7 +496,6 @@
                 int32_t BlockDimOffsetX = 0;
                 if constexpr((int32_t)Traits::BlockDimSegs > 1)
                 {
-<<<<<<< HEAD
                     // Offset contribution
                     BlockDimOffsetX
                         = (((int32_t)iteration + 1)
@@ -865,39 +536,6 @@
             {
                 using OrthoLayout
                     = ColInlineVW<BlockDim, BlockK, DataT, VectorWidth, MaxVectorWidth>;
-=======
-                    enum : uint32_t
-                    {
-                        // Number of threads per wave
-                        WaveSize = IOTraits::ThreadsPerIO,
-
-                        // Number of elements per IO of MaxVW
-                        MaxElementsPerIO = WaveSize * MaxVectorWidth,
-
-                        // Number of BlockDim columns gathered per cycle of MaxVW
-                        MaxKPerIO = max(1u, MaxElementsPerIO / BlockDim),
-
-                        VWStride_X = VectorWidth,
-                        VWStride_Y = 0u,
-
-                        BlockDimStride_X = MaxElementsPerIO,
-                        BlockDimStride_Y = 0u,
-
-                        BlockKStride_X = 0u,
-                        BlockKStride_Y = MaxKPerIO,
-
-                        // Flag for large BlockDim
-                        LargeDim = BlockDim >= MaxElementsPerIO,
-
-                        // Number of segments in BlockDim direction
-                        BlockDimSegs = max(1u, BlockDim / BlockDimStride_X),
-
-                        // Number of segments in the BlockK direction
-                        BlockKSegs = max(1u, BlockK / BlockKStride_Y),
-
-                        // Number of segments in the MaxVW direction
-                        VWSegs = max(1u, MaxVectorWidth / VWStride_X),
->>>>>>> 3437d73e
 
                 using MatrixCoordT = Coord2d;
             };
@@ -917,7 +555,7 @@
             {
                 auto t = Traits::OrthoLayout::strides();
                 return make_vector(
-                    swap(std::get<0>(t)), swap(std::get<1>(t)), swap(std::get<2>(t)));
+                    swap(get<0>(t)), swap(get<1>(t)), swap(get<2>(t)));
             }
 
             ROCWMMA_DEVICE static inline typename Traits::MatrixCoordT
@@ -963,7 +601,7 @@
             {
                 auto t = Traits::OrthoLayout::strides();
                 return make_vector(
-                    swap(std::get<0>(t)), swap(std::get<1>(t)), swap(std::get<2>(t)));
+                    swap(get<0>(t)), swap(get<1>(t)), swap(get<2>(t)));
             }
 
             ROCWMMA_DEVICE static inline typename Traits::MatrixCoordT
@@ -980,16 +618,8 @@
 
     } // namespace MatrixLayout
 
-<<<<<<< HEAD
     template <typename MatrixLayout>
     struct RegisterLayoutOfMatrix;
-=======
-                ROCWMMA_DEVICE constexpr static inline auto strides()
-                {
-                    auto t = Traits::OrthoLayout::strides();
-                    return make_vector(swap(get<0>(t)), swap(get<1>(t)), swap(get<2>(t)));
-                }
->>>>>>> 3437d73e
 
     template <uint32_t BlockDim,
               uint32_t BlockK,
@@ -1053,7 +683,6 @@
         using Type = row_major;
     };
 
-<<<<<<< HEAD
     template <typename DataLayoutT>
     struct OrthogonalLayout<DataLayout::template Array1d<DataLayoutT>>
     {
@@ -1108,13 +737,6 @@
         using Type = MatrixLayout::
             template ColInlineVW<BlockDim, BlockK, DataT, VectorWidth, MaxVectorWidth>;
     };
-=======
-                ROCWMMA_DEVICE constexpr static inline auto strides()
-                {
-                    auto t = Traits::OrthoLayout::strides();
-                    return make_vector(swap(get<0>(t)), swap(get<1>(t)), swap(get<2>(t)));
-                }
->>>>>>> 3437d73e
 
     // Register layouts
     template <uint32_t BlockDim, uint32_t VW>
@@ -1135,15 +757,15 @@
 
     // In general, assume that an orthogonal layout has been assigned
     template <typename LhsDataLayout, typename RhsDataLayout>
-    struct is_orthogonal : public std::integral_constant<
+    struct is_orthogonal : public integral_constant<
                                bool,
-                               std::is_same_v<orthogonal_layout_t<LhsDataLayout>, RhsDataLayout>>
+                               is_same_v<orthogonal_layout_t<LhsDataLayout>, RhsDataLayout>>
     {
     };
 
     // Special case for self: not orthogonal
     template <typename Layout>
-    struct is_orthogonal<Layout, Layout> : public std::false_type
+    struct is_orthogonal<Layout, Layout> : public false_type
     {
     };
 
@@ -1157,7 +779,7 @@
     struct is_orthogonal<
         MatrixLayout::template ColOrthoVW<BlockDim, BlockK, DataT, VectorWidthL, MaxVectorWidth>,
         MatrixLayout::template RowOrthoVW<BlockDim, BlockK, DataT, VectorWidthR, MaxVectorWidth>>
-        : public std::true_type
+        : public true_type
     {
     };
 
@@ -1170,7 +792,7 @@
     struct is_orthogonal<
         MatrixLayout::template RowOrthoVW<BlockDim, BlockK, DataT, VectorWidthL, MaxVectorWidth>,
         MatrixLayout::template ColOrthoVW<BlockDim, BlockK, DataT, VectorWidthR, MaxVectorWidth>>
-        : public std::true_type
+        : public true_type
     {
     };
 
@@ -1183,7 +805,7 @@
     struct is_orthogonal<
         MatrixLayout::template ColInlineVW<BlockDim, BlockK, DataT, VectorWidthL, MaxVectorWidth>,
         MatrixLayout::template RowInlineVW<BlockDim, BlockK, DataT, VectorWidthR, MaxVectorWidth>>
-        : public std::true_type
+        : public true_type
     {
     };
 
@@ -1196,7 +818,7 @@
     struct is_orthogonal<
         MatrixLayout::template RowInlineVW<BlockDim, BlockK, DataT, VectorWidthL, MaxVectorWidth>,
         MatrixLayout::template ColInlineVW<BlockDim, BlockK, DataT, VectorWidthR, MaxVectorWidth>>
-        : public std::true_type
+        : public true_type
     {
     };
 
