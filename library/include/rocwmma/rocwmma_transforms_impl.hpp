/*******************************************************************************
 *
 * MIT License
 *
 * Copyright (C) 2021-2024 Advanced Micro Devices, Inc. All rights reserved.
 *
 * Permission is hereby granted, free of charge, to any person obtaining a copy
 * of this software and associated documentation files (the "Software"), to deal
 * in the Software without restriction, including without limitation the rights
 * to use, copy, modify, merge, publish, distribute, sublicense, and/or sell
 * copies of the Software, and to permit persons to whom the Software is
 * furnished to do so, subject to the following conditions:
 *
 * The above copyright notice and this permission notice shall be included in
 * all copies or substantial portions of the Software.
 *
 * THE SOFTWARE IS PROVIDED "AS IS", WITHOUT WARRANTY OF ANY KIND, EXPRESS OR
 * IMPLIED, INCLUDING BUT NOT LIMITED TO THE WARRANTIES OF MERCHANTABILITY,
 * FITNESS FOR A PARTICULAR PURPOSE AND NONINFRINGEMENT. IN NO EVENT SHALL THE
 * AUTHORS OR COPYRIGHT HOLDERS BE LIABLE FOR ANY CLAIM, DAMAGES OR OTHER
 * LIABILITY, WHETHER IN AN ACTION OF CONTRACT, TORT OR OTHERWISE, ARISING FROM,
 * OUT OF OR IN CONNECTION WITH THE SOFTWARE OR THE USE OR OTHER DEALINGS IN THE
 * SOFTWARE.
 *
 *******************************************************************************/
#ifndef ROCWMMA_TRANSFORMS_API_IMPL_HPP
#define ROCWMMA_TRANSFORMS_API_IMPL_HPP

#include "internal/transforms.hpp"
#include "rocwmma_transforms.hpp"

namespace rocwmma
{
    namespace detail
    {
        ///
        /// Apply logical transpose of fragment
        ///
<<<<<<< HEAD
=======
        template <typename LhsFrag, typename RhsFrag>
        struct ConsistencyCheck
            : public conditional_t<
                  MatrixLayout::detail::ConsistencyCheck<
                      typename GetIOConfig_t<LhsFrag>::IOLayout::MatrixLayout,
                      typename GetIOConfig_t<RhsFrag>::IOLayout::MatrixLayout>::value
                      && MatrixLayout::detail::ConsistencyCheck<
                          typename GetCoopIOConfig_t<LhsFrag, 2u>::IOLayout::MatrixLayout,
                          typename GetCoopIOConfig_t<RhsFrag, 2u>::IOLayout::MatrixLayout>::value
                      && MatrixLayout::detail::ConsistencyCheck<
                          typename GetCoopIOConfig_t<LhsFrag, 4u>::IOLayout::MatrixLayout,
                          typename GetCoopIOConfig_t<RhsFrag, 4u>::IOLayout::MatrixLayout>::value,
                  true_type,
                  false_type>
        {
        };

        template <typename LhsFrag, typename RhsFrag>
        struct OrthogonalCheck
            : public conditional_t<
                  MatrixLayout::detail::OrthogonalCheck<
                      typename GetIOConfig_t<LhsFrag>::IOLayout::MatrixLayout,
                      typename GetIOConfig_t<RhsFrag>::IOLayout::MatrixLayout>::value
                      && MatrixLayout::detail::OrthogonalCheck<
                          typename GetCoopIOConfig_t<LhsFrag, 2u>::IOLayout::MatrixLayout,
                          typename GetCoopIOConfig_t<RhsFrag, 2u>::IOLayout::MatrixLayout>::value
                      && MatrixLayout::detail::OrthogonalCheck<
                          typename GetCoopIOConfig_t<LhsFrag, 4u>::IOLayout::MatrixLayout,
                          typename GetCoopIOConfig_t<RhsFrag, 4u>::IOLayout::MatrixLayout>::value,
                  true_type,
                  false_type>
        {
        };
>>>>>>> 3437d73e

        // Below are defined as fast implicit transposes:
        // - We reinterpret meaning between cols of A and rows of B,
        // in order to change the shape of our data for reading / writing.
        // Implicit transposes of fragment objects are designed to be
        // relatively cheap, and should only require a signature cast.
        // Assumptions:
        // - BlockDim and KDim are identical
        // - Matrix Layouts are orthogonal (exchange rows / cols)
        // - Data layouts are orthogonal (exchange row / col major)
        // - Register layouts match. (No change)
        // Example:
        // - A matrix_a fragment of (BlockM x BlockK) = 32x8 in col_major may be reinterpreted
        //   as a matrix_b fragment of (BlockK x BlockN) = 8x32 in row_major.
        //   Here, we have transposed (reimagined) 8 cols of matrix_a into 8 rows of matrix_b.
        template <typename FragT>
        struct ApplyTranspose;

        template <uint32_t BlockM,
                  uint32_t BlockN,
                  uint32_t BlockK,
                  typename DataT,
                  typename DataLayoutT>
        struct ApplyTranspose<fragment<matrix_a, BlockM, BlockN, BlockK, DataT, DataLayoutT>>
        {
        private:
            // Original frag A type
            using FragA = fragment<matrix_a, BlockM, BlockN, BlockK, DataT, DataLayoutT>;

            // Transpose to frag B type in opposite data layout.
            using FragB = fragment<matrix_b,
                                   BlockN,
                                   BlockM,
                                   BlockK,
                                   DataT,
                                   orthogonal_layout_t<DataLayoutT>>;

            using IOConfigA = GetIOConfig_t<FragA>;
            using IOConfigB = GetIOConfig_t<FragB>;

            // Assumptions check
            static_assert(IOConfigA::IOShape::BlockDim == IOConfigB::IOShape::BlockDim,
                          "BlockDim of transposed frag doesn't match");

            static_assert(IOConfigA::IOShape::KDim == IOConfigB::IOShape::KDim,
                          "KDim of transposed fragm doesn't match");

            static_assert(is_orthogonal_v<typename IOConfigA::IOLayout::DataLayout,
                                          typename IOConfigB::IOLayout::DataLayout>,
                          "Data Layouts are not orthogonal");

            static_assert(is_orthogonal_v<typename IOConfigA::IOLayout::MatrixLayout,
                                          typename IOConfigB::IOLayout::MatrixLayout>,
                          "Matrix Layouts are not orthogonal");

            static_assert(std::is_same_v<typename IOConfigA::IOLayout::RegisterLayout,
                                         typename IOConfigB::IOLayout::RegisterLayout>,
                          "Register layouts do not match");

        public:
            // Interface
            using Type = FragB;

            // Because of the expectation that matrix_a data is orthogonal to matrix_b
            // with the same register layout, the transpose comes as a simple re-cast.
            ROCWMMA_DEVICE static inline FragB const& exec(FragA const& frag)
            {
                return reinterpret_cast<FragB const&>(frag);
            }
        };

        template <uint32_t BlockM,
                  uint32_t BlockN,
                  uint32_t BlockK,
                  typename DataT,
                  typename DataLayoutT>
        struct ApplyTranspose<fragment<matrix_b, BlockM, BlockN, BlockK, DataT, DataLayoutT>>
        {
        private:
            // Original frag A type
            using FragB = fragment<matrix_b, BlockM, BlockN, BlockK, DataT, DataLayoutT>;

            // Transpose to frag A type in opposite data layout.
            using FragA = fragment<matrix_a,
                                   BlockN,
                                   BlockM,
                                   BlockK,
                                   DataT,
                                   orthogonal_layout_t<DataLayoutT>>;

            using IOConfigA = GetIOConfig_t<FragA>;
            using IOConfigB = GetIOConfig_t<FragB>;

            // Assumptions check
            static_assert(IOConfigA::IOShape::BlockDim == IOConfigB::IOShape::BlockDim,
                          "BlockDim of transposed frag doesn't match");

            static_assert(IOConfigA::IOShape::KDim == IOConfigB::IOShape::KDim,
                          "KDim of transposed frag doesn't match");

            static_assert(is_orthogonal_v<typename IOConfigA::IOLayout::DataLayout,
                                          typename IOConfigB::IOLayout::DataLayout>,
                          "Data Layouts are not orthogonal");

            static_assert(is_orthogonal_v<typename IOConfigA::IOLayout::MatrixLayout,
                                          typename IOConfigB::IOLayout::MatrixLayout>,
                          "Matrix Layouts are not orthogonal");

            static_assert(std::is_same_v<typename IOConfigA::IOLayout::RegisterLayout,
                                         typename IOConfigB::IOLayout::RegisterLayout>,
                          "Register layouts do not match");

        public:
            // Interface
            using Type = FragA;

            // Because of the expectation that matrix_a data is orthogonal to matrix_b
            // with the same register layout, the transpose comes as a simple re-cast.
            ROCWMMA_DEVICE static inline FragA const& exec(FragB const& frag)
            {
                return reinterpret_cast<FragA const&>(frag);
            }
        };

        // Below are defined data layout transforms:
        // - The same fragment data is to be re-arranged in the format
        //   of another another Data Layout.
        // - This can be achieved through AOS<->SOA transformations
        //   where required, as long as the matrix context, block
        //   dimensions and MaxVectorWidths have not changed.
        // Assumptions:
        // - Matrix contexts are identical, as well as Block dimensions
        // - Matrix layouts may change, but adhere to strict AOS or SOA formats.
        // - Register layout transforms are needed when they do not match
        // Example:
        // - A matrix_a fragment of (BlockM x BlockK) = 32x8 in col_major may be reinterpreted as
        //   a matrix_a fragment of (BlockM x BlockK) = 32x8 in row_major.
        //   Here, we have rearranged col_major for row_major ordering.
        template <typename FragT, typename NewDataLayoutT>
        struct ApplyDataLayout;

        // Same layout case
        template <typename MatrixT,
                  uint32_t BlockM,
                  uint32_t BlockN,
                  uint32_t BlockK,
                  typename DataT,
                  typename DataLayoutT>
        struct ApplyDataLayout<fragment<MatrixT, BlockM, BlockN, BlockK, DataT, DataLayoutT>,
                               DataLayoutT>
        {
            // Interface
            using Type = fragment<MatrixT, BlockM, BlockN, BlockK, DataT, DataLayoutT>;
            template <uint32_t WaveCount = 1>
            ROCWMMA_DEVICE constexpr static inline Type const& exec(Type const& frag)
            {
                return frag;
            }
        };

        // Other layout case
        template <typename MatrixT,
                  uint32_t BlockM,
                  uint32_t BlockN,
                  uint32_t BlockK,
                  typename DataT,
                  typename DataLayoutT,
                  typename NewDataLayoutT>
        struct ApplyDataLayout<fragment<MatrixT, BlockM, BlockN, BlockK, DataT, DataLayoutT>,
                               NewDataLayoutT>
        {
        private:
            using FragIn  = fragment<MatrixT, BlockM, BlockN, BlockK, DataT, DataLayoutT>;
            using FragOut = fragment<MatrixT, BlockM, BlockN, BlockK, DataT, NewDataLayoutT>;

            using IOConfigIn = GetIOConfig_t<FragIn>;

            using RegisterLayoutIn  = typename GetIOConfig_t<FragIn>::IOLayout::RegisterLayout;
            using RegisterLayoutOut = typename GetIOConfig_t<FragOut>::IOLayout::RegisterLayout;

            // Matrix context, BlockDim and KDim implicitly the same due to re-use of
            // MatrixT, BlockM, BlockN, BlockK

        public:
            // Interface
            using Type = FragOut;

            // Optimal case: input and output register layouts match
            template <uint32_t WaveCount = 1,
                      typename FragT,
                      typename std::enable_if_t<
                          std::is_same_v<FragT, FragIn>
                              && std::is_same_v<RegisterLayoutIn, RegisterLayoutOut>,
                          int>
                      = 0>
            ROCWMMA_DEVICE constexpr static inline decltype(auto) exec(FragT const& frag)
            {
                return reinterpret_cast<FragOut const&>(frag);
            }

            // Input and output register layouts do not match: must transform using AOS<->SOA
            template <uint32_t WaveCount = 1,
                      typename FragT,
                      typename std::enable_if_t<
                          std::is_same_v<FragT, FragIn>
                              && !std::is_same_v<RegisterLayoutIn, RegisterLayoutOut>,
                          int>
                      = 0>
            ROCWMMA_DEVICE constexpr static inline auto exec(FragT const& frag)
            {
                // TODO: Make sure to use coop configs to get the right MaxVW!!!
                using IOConfigCoop           = GetCoopIOConfig_t<FragIn, WaveCount>;
                constexpr uint32_t BlockDim  = IOConfigCoop::IOShape::BlockDim;
                constexpr uint32_t MaxVW     = IOConfigCoop::IOLayout::MaxVW;
                using RegisterLayoutIncoming = typename IOConfigCoop::IOLayout::RegisterLayout;

                // Target layouts
                using AosLayout = RegisterLayout::template Aos<BlockDim, MaxVW>;
                using SoaLayout = RegisterLayout::template Soa<BlockDim, MaxVW>;

                auto result = FragOut{};

                if constexpr(std::is_same_v<AosLayout, RegisterLayoutIncoming>)
                {
                    result.mAccess = Transforms::AosToSoa<BlockDim, MaxVW>::exec(frag.mAccess);
                }
                else if constexpr(std::is_same_v<SoaLayout, RegisterLayoutIncoming>)
                {
                    result.mAccess = Transforms::SoaToAos<BlockDim, MaxVW>::exec(frag.mAccess);
                }

                return result;
            }
        };

        template <typename FragT>
        struct ApplyRegisterFile;
        template <typename MatrixT,
                  uint32_t BlockM,
                  uint32_t BlockN,
                  uint32_t BlockK,
                  typename DataT,
                  typename DataLayout>
        struct ApplyRegisterFile<fragment<MatrixT, BlockM, BlockN, BlockK, DataT, DataLayout>>
        {
        private:
            using FragT = fragment<MatrixT, BlockM, BlockN, BlockK, DataT, DataLayout>;
            constexpr static const uint32_t registerFileWidth = Constants::AMDGCN_WAVE_SIZE;

        public:
            using Type = fragment<matrix_b, 1, registerFileWidth, FragT::size(), DataT, DataLayout>;
        };

    } // namespace detail

    /// These wrappers must perfect-forward and perfect-return because the return types and
    // arguments above could be references or copy types.
    template <typename FragT>
    ROCWMMA_DEVICE static inline decltype(auto) applyTranspose(FragT&& frag)
    {
        return detail::template ApplyTranspose<decay_t<FragT>>::exec(
            forward<FragT>(frag));
    }

    template <typename DataLayoutT, uint32_t WaveCount /*=1*/, typename FragT>
    ROCWMMA_DEVICE static inline decltype(auto) applyDataLayout(FragT&& frag)
    {
<<<<<<< HEAD
        return detail::template ApplyDataLayout<std::decay_t<FragT>, DataLayoutT>::template exec<
            WaveCount>(std::forward<FragT>(frag));
=======
        return detail::template ApplyDataLayout<decay_t<FragT>, DataLayoutT>::exec(
            forward<FragT>(frag));
>>>>>>> 3437d73e
    }

} // namespace rocwmma

#endif // ROCWMMA_TRANSFORMS_API_IMPL_HPP<|MERGE_RESOLUTION|>--- conflicted
+++ resolved
@@ -36,42 +36,6 @@
         ///
         /// Apply logical transpose of fragment
         ///
-<<<<<<< HEAD
-=======
-        template <typename LhsFrag, typename RhsFrag>
-        struct ConsistencyCheck
-            : public conditional_t<
-                  MatrixLayout::detail::ConsistencyCheck<
-                      typename GetIOConfig_t<LhsFrag>::IOLayout::MatrixLayout,
-                      typename GetIOConfig_t<RhsFrag>::IOLayout::MatrixLayout>::value
-                      && MatrixLayout::detail::ConsistencyCheck<
-                          typename GetCoopIOConfig_t<LhsFrag, 2u>::IOLayout::MatrixLayout,
-                          typename GetCoopIOConfig_t<RhsFrag, 2u>::IOLayout::MatrixLayout>::value
-                      && MatrixLayout::detail::ConsistencyCheck<
-                          typename GetCoopIOConfig_t<LhsFrag, 4u>::IOLayout::MatrixLayout,
-                          typename GetCoopIOConfig_t<RhsFrag, 4u>::IOLayout::MatrixLayout>::value,
-                  true_type,
-                  false_type>
-        {
-        };
-
-        template <typename LhsFrag, typename RhsFrag>
-        struct OrthogonalCheck
-            : public conditional_t<
-                  MatrixLayout::detail::OrthogonalCheck<
-                      typename GetIOConfig_t<LhsFrag>::IOLayout::MatrixLayout,
-                      typename GetIOConfig_t<RhsFrag>::IOLayout::MatrixLayout>::value
-                      && MatrixLayout::detail::OrthogonalCheck<
-                          typename GetCoopIOConfig_t<LhsFrag, 2u>::IOLayout::MatrixLayout,
-                          typename GetCoopIOConfig_t<RhsFrag, 2u>::IOLayout::MatrixLayout>::value
-                      && MatrixLayout::detail::OrthogonalCheck<
-                          typename GetCoopIOConfig_t<LhsFrag, 4u>::IOLayout::MatrixLayout,
-                          typename GetCoopIOConfig_t<RhsFrag, 4u>::IOLayout::MatrixLayout>::value,
-                  true_type,
-                  false_type>
-        {
-        };
->>>>>>> 3437d73e
 
         // Below are defined as fast implicit transposes:
         // - We reinterpret meaning between cols of A and rows of B,
@@ -127,8 +91,8 @@
                                           typename IOConfigB::IOLayout::MatrixLayout>,
                           "Matrix Layouts are not orthogonal");
 
-            static_assert(std::is_same_v<typename IOConfigA::IOLayout::RegisterLayout,
-                                         typename IOConfigB::IOLayout::RegisterLayout>,
+            static_assert(is_same_v<typename IOConfigA::IOLayout::RegisterLayout,
+                                    typename IOConfigB::IOLayout::RegisterLayout>,
                           "Register layouts do not match");
 
         public:
@@ -180,8 +144,8 @@
                                           typename IOConfigB::IOLayout::MatrixLayout>,
                           "Matrix Layouts are not orthogonal");
 
-            static_assert(std::is_same_v<typename IOConfigA::IOLayout::RegisterLayout,
-                                         typename IOConfigB::IOLayout::RegisterLayout>,
+            static_assert(is_same_v<typename IOConfigA::IOLayout::RegisterLayout,
+                                    typename IOConfigB::IOLayout::RegisterLayout>,
                           "Register layouts do not match");
 
         public:
@@ -262,9 +226,9 @@
             // Optimal case: input and output register layouts match
             template <uint32_t WaveCount = 1,
                       typename FragT,
-                      typename std::enable_if_t<
-                          std::is_same_v<FragT, FragIn>
-                              && std::is_same_v<RegisterLayoutIn, RegisterLayoutOut>,
+                      typename enable_if_t<
+                          is_same_v<FragT, FragIn>
+                          && is_same_v<RegisterLayoutIn, RegisterLayoutOut>,
                           int>
                       = 0>
             ROCWMMA_DEVICE constexpr static inline decltype(auto) exec(FragT const& frag)
@@ -275,9 +239,9 @@
             // Input and output register layouts do not match: must transform using AOS<->SOA
             template <uint32_t WaveCount = 1,
                       typename FragT,
-                      typename std::enable_if_t<
-                          std::is_same_v<FragT, FragIn>
-                              && !std::is_same_v<RegisterLayoutIn, RegisterLayoutOut>,
+                      typename enable_if_t<
+                          is_same_v<FragT, FragIn>
+                          && !is_same_v<RegisterLayoutIn, RegisterLayoutOut>,
                           int>
                       = 0>
             ROCWMMA_DEVICE constexpr static inline auto exec(FragT const& frag)
@@ -294,11 +258,11 @@
 
                 auto result = FragOut{};
 
-                if constexpr(std::is_same_v<AosLayout, RegisterLayoutIncoming>)
+                if constexpr(is_same_v<AosLayout, RegisterLayoutIncoming>)
                 {
                     result.mAccess = Transforms::AosToSoa<BlockDim, MaxVW>::exec(frag.mAccess);
                 }
-                else if constexpr(std::is_same_v<SoaLayout, RegisterLayoutIncoming>)
+                else if constexpr(is_same_v<SoaLayout, RegisterLayoutIncoming>)
                 {
                     result.mAccess = Transforms::SoaToAos<BlockDim, MaxVW>::exec(frag.mAccess);
                 }
@@ -339,13 +303,8 @@
     template <typename DataLayoutT, uint32_t WaveCount /*=1*/, typename FragT>
     ROCWMMA_DEVICE static inline decltype(auto) applyDataLayout(FragT&& frag)
     {
-<<<<<<< HEAD
-        return detail::template ApplyDataLayout<std::decay_t<FragT>, DataLayoutT>::template exec<
-            WaveCount>(std::forward<FragT>(frag));
-=======
-        return detail::template ApplyDataLayout<decay_t<FragT>, DataLayoutT>::exec(
-            forward<FragT>(frag));
->>>>>>> 3437d73e
+        return detail::template ApplyDataLayout<decay_t<FragT>, DataLayoutT>::template exec<
+            WaveCount>(forward<FragT>(frag));
     }
 
 } // namespace rocwmma
