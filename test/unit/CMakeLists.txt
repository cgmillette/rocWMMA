###############################################################################
 #
 # MIT License
 #
 # Copyright 2021-2022 Advanced Micro Devices, Inc.
 #
 # Permission is hereby granted, free of charge, to any person obtaining a copy
 # of this software and associated documentation files (the "Software"), to deal
 # in the Software without restriction, including without limitation the rights
 # to use, copy, modify, merge, publish, distribute, sublicense, and/or sell
 # copies of the Software, and to permit persons to whom the Software is
 # furnished to do so, subject to the following conditions:
 #
 # The above copyright notice and this permission notice shall be included in
 # all copies or substantial portions of the Software.
 #
 # THE SOFTWARE IS PROVIDED "AS IS", WITHOUT WARRANTY OF ANY KIND, EXPRESS OR
 # IMPLIED, INCLUDING BUT NOT LIMITED TO THE WARRANTIES OF MERCHANTABILITY,
 # FITNESS FOR A PARTICULAR PURPOSE AND NONINFRINGEMENT. IN NO EVENT SHALL THE
 # AUTHORS OR COPYRIGHT HOLDERS BE LIABLE FOR ANY CLAIM, DAMAGES OR OTHER
 # LIABILITY, WHETHER IN AN ACTION OF CONTRACT, TORT OR OTHERWISE, ARISING FROM,
 # OUT OF OR IN CONNECTION WITH THE SOFTWARE OR THE USE OR OTHER DEALINGS IN THE
 # SOFTWARE.
 #
 ###############################################################################

include( CMakeDependentOption )

set(ROCWMMA_TEST_UNIT_INCLUDE_DIR ${CMAKE_CURRENT_SOURCE_DIR})

# Unit common test sources
set(UnitCommonSources ${ROCWMMA_COMMON_TEST_SOURCES}
                      ${CMAKE_CURRENT_SOURCE_DIR}/unit_kernel_base.cpp)

set(ContaminationTestSources ${UnitCommonSources}
                       ${CMAKE_CURRENT_SOURCE_DIR}/test/contamination_test/load_contamination_a_16.cpp
                       ${CMAKE_CURRENT_SOURCE_DIR}/test/contamination_test/load_contamination_a_32.cpp
                       ${CMAKE_CURRENT_SOURCE_DIR}/test/contamination_test/load_contamination_a_64.cpp
                       ${CMAKE_CURRENT_SOURCE_DIR}/test/contamination_test/load_contamination_a_128.cpp
                       ${CMAKE_CURRENT_SOURCE_DIR}/test/contamination_test/load_contamination_a_256.cpp
                       ${CMAKE_CURRENT_SOURCE_DIR}/test/contamination_test/load_contamination_acc_16.cpp
                       ${CMAKE_CURRENT_SOURCE_DIR}/test/contamination_test/load_contamination_acc_32.cpp
                       ${CMAKE_CURRENT_SOURCE_DIR}/test/contamination_test/load_contamination_acc_64.cpp
                       ${CMAKE_CURRENT_SOURCE_DIR}/test/contamination_test/load_contamination_acc_128.cpp
                       ${CMAKE_CURRENT_SOURCE_DIR}/test/contamination_test/load_contamination_acc_256.cpp
                       ${CMAKE_CURRENT_SOURCE_DIR}/test/contamination_test/load_contamination_b_16.cpp
                       ${CMAKE_CURRENT_SOURCE_DIR}/test/contamination_test/load_contamination_b_32.cpp
                       ${CMAKE_CURRENT_SOURCE_DIR}/test/contamination_test/load_contamination_b_64.cpp
                       ${CMAKE_CURRENT_SOURCE_DIR}/test/contamination_test/load_contamination_b_128.cpp
                       ${CMAKE_CURRENT_SOURCE_DIR}/test/contamination_test/load_contamination_b_256.cpp
                       ${CMAKE_CURRENT_SOURCE_DIR}/test/contamination_test/store_contamination_a_16.cpp
                       ${CMAKE_CURRENT_SOURCE_DIR}/test/contamination_test/store_contamination_a_32.cpp
                       ${CMAKE_CURRENT_SOURCE_DIR}/test/contamination_test/store_contamination_a_64.cpp
                       ${CMAKE_CURRENT_SOURCE_DIR}/test/contamination_test/store_contamination_a_128.cpp
                       ${CMAKE_CURRENT_SOURCE_DIR}/test/contamination_test/store_contamination_a_256.cpp
                       ${CMAKE_CURRENT_SOURCE_DIR}/test/contamination_test/store_contamination_acc_16.cpp
                       ${CMAKE_CURRENT_SOURCE_DIR}/test/contamination_test/store_contamination_acc_32.cpp
                       ${CMAKE_CURRENT_SOURCE_DIR}/test/contamination_test/store_contamination_acc_64.cpp
                       ${CMAKE_CURRENT_SOURCE_DIR}/test/contamination_test/store_contamination_acc_128.cpp
                       ${CMAKE_CURRENT_SOURCE_DIR}/test/contamination_test/store_contamination_acc_256.cpp
                       ${CMAKE_CURRENT_SOURCE_DIR}/test/contamination_test/store_contamination_b_16.cpp
                       ${CMAKE_CURRENT_SOURCE_DIR}/test/contamination_test/store_contamination_b_32.cpp
                       ${CMAKE_CURRENT_SOURCE_DIR}/test/contamination_test/store_contamination_b_64.cpp
                       ${CMAKE_CURRENT_SOURCE_DIR}/test/contamination_test/store_contamination_b_128.cpp
                       ${CMAKE_CURRENT_SOURCE_DIR}/test/contamination_test/store_contamination_b_256.cpp
                     )

set(LayoutTestSources ${UnitCommonSources}
                       ${CMAKE_CURRENT_SOURCE_DIR}/test/layout_test/col_layout_16.cpp
                       ${CMAKE_CURRENT_SOURCE_DIR}/test/layout_test/col_layout_32.cpp
                       ${CMAKE_CURRENT_SOURCE_DIR}/test/layout_test/col_layout_64.cpp
                       ${CMAKE_CURRENT_SOURCE_DIR}/test/layout_test/col_layout_128.cpp
                       ${CMAKE_CURRENT_SOURCE_DIR}/test/layout_test/col_layout_256.cpp
                       ${CMAKE_CURRENT_SOURCE_DIR}/test/layout_test/colnt_layout_16.cpp
                       ${CMAKE_CURRENT_SOURCE_DIR}/test/layout_test/colnt_layout_32.cpp
                       ${CMAKE_CURRENT_SOURCE_DIR}/test/layout_test/colnt_layout_64.cpp
                       ${CMAKE_CURRENT_SOURCE_DIR}/test/layout_test/colnt_layout_128.cpp
                       ${CMAKE_CURRENT_SOURCE_DIR}/test/layout_test/colnt_layout_256.cpp
                       ${CMAKE_CURRENT_SOURCE_DIR}/test/layout_test/row_layout_16.cpp
                       ${CMAKE_CURRENT_SOURCE_DIR}/test/layout_test/row_layout_32.cpp
                       ${CMAKE_CURRENT_SOURCE_DIR}/test/layout_test/row_layout_64.cpp
                       ${CMAKE_CURRENT_SOURCE_DIR}/test/layout_test/row_layout_128.cpp
                       ${CMAKE_CURRENT_SOURCE_DIR}/test/layout_test/row_layout_256.cpp
                       ${CMAKE_CURRENT_SOURCE_DIR}/test/layout_test/rownt_layout_16.cpp
                       ${CMAKE_CURRENT_SOURCE_DIR}/test/layout_test/rownt_layout_32.cpp
                       ${CMAKE_CURRENT_SOURCE_DIR}/test/layout_test/rownt_layout_64.cpp
                       ${CMAKE_CURRENT_SOURCE_DIR}/test/layout_test/rownt_layout_128.cpp
                       ${CMAKE_CURRENT_SOURCE_DIR}/test/layout_test/rownt_layout_256.cpp
                       )

set(MapUtilTestSources ${UnitCommonSources}
                       ${CMAKE_CURRENT_SOURCE_DIR}/test/map_util_test/map_block_to_matrix_16.cpp
                       ${CMAKE_CURRENT_SOURCE_DIR}/test/map_util_test/map_block_to_matrix_32.cpp
                       ${CMAKE_CURRENT_SOURCE_DIR}/test/map_util_test/map_block_to_matrix_64.cpp
                       ${CMAKE_CURRENT_SOURCE_DIR}/test/map_util_test/map_block_to_matrix_128.cpp
                       ${CMAKE_CURRENT_SOURCE_DIR}/test/map_util_test/map_block_to_matrix_256.cpp
                       ${CMAKE_CURRENT_SOURCE_DIR}/test/map_util_test/map_block_to_matrix_override_m_16.cpp
                       ${CMAKE_CURRENT_SOURCE_DIR}/test/map_util_test/map_block_to_matrix_override_m_32.cpp
                       ${CMAKE_CURRENT_SOURCE_DIR}/test/map_util_test/map_block_to_matrix_override_m_64.cpp
                       ${CMAKE_CURRENT_SOURCE_DIR}/test/map_util_test/map_block_to_matrix_override_m_128.cpp
                       ${CMAKE_CURRENT_SOURCE_DIR}/test/map_util_test/map_block_to_matrix_override_m_256.cpp
                       ${CMAKE_CURRENT_SOURCE_DIR}/test/map_util_test/map_block_to_matrix_override_n_16.cpp
                       ${CMAKE_CURRENT_SOURCE_DIR}/test/map_util_test/map_block_to_matrix_override_n_32.cpp
                       ${CMAKE_CURRENT_SOURCE_DIR}/test/map_util_test/map_block_to_matrix_override_n_64.cpp
                       ${CMAKE_CURRENT_SOURCE_DIR}/test/map_util_test/map_block_to_matrix_override_n_128.cpp
                       ${CMAKE_CURRENT_SOURCE_DIR}/test/map_util_test/map_block_to_matrix_override_n_256.cpp
                       ${CMAKE_CURRENT_SOURCE_DIR}/test/map_util_test/map_matrix_to_data_16.cpp
                       ${CMAKE_CURRENT_SOURCE_DIR}/test/map_util_test/map_matrix_to_data_32.cpp
                       ${CMAKE_CURRENT_SOURCE_DIR}/test/map_util_test/map_matrix_to_data_64.cpp
                       ${CMAKE_CURRENT_SOURCE_DIR}/test/map_util_test/map_matrix_to_data_128.cpp
                       ${CMAKE_CURRENT_SOURCE_DIR}/test/map_util_test/map_matrix_to_data_256.cpp
                       ${CMAKE_CURRENT_SOURCE_DIR}/test/map_util_test/map_matrix_to_data_override_m_16.cpp
                       ${CMAKE_CURRENT_SOURCE_DIR}/test/map_util_test/map_matrix_to_data_override_m_32.cpp
                       ${CMAKE_CURRENT_SOURCE_DIR}/test/map_util_test/map_matrix_to_data_override_m_64.cpp
                       ${CMAKE_CURRENT_SOURCE_DIR}/test/map_util_test/map_matrix_to_data_override_m_128.cpp
                       ${CMAKE_CURRENT_SOURCE_DIR}/test/map_util_test/map_matrix_to_data_override_m_256.cpp
                       ${CMAKE_CURRENT_SOURCE_DIR}/test/map_util_test/map_matrix_to_data_override_n_16.cpp
                       ${CMAKE_CURRENT_SOURCE_DIR}/test/map_util_test/map_matrix_to_data_override_n_32.cpp
                       ${CMAKE_CURRENT_SOURCE_DIR}/test/map_util_test/map_matrix_to_data_override_n_64.cpp
                       ${CMAKE_CURRENT_SOURCE_DIR}/test/map_util_test/map_matrix_to_data_override_n_128.cpp
                       ${CMAKE_CURRENT_SOURCE_DIR}/test/map_util_test/map_matrix_to_data_override_n_256.cpp
                       ${CMAKE_CURRENT_SOURCE_DIR}/test/map_util_test/map_thread_to_matrix_16.cpp
                       ${CMAKE_CURRENT_SOURCE_DIR}/test/map_util_test/map_thread_to_matrix_32.cpp
                       ${CMAKE_CURRENT_SOURCE_DIR}/test/map_util_test/map_thread_to_matrix_64.cpp
                       ${CMAKE_CURRENT_SOURCE_DIR}/test/map_util_test/map_thread_to_matrix_128.cpp
                       ${CMAKE_CURRENT_SOURCE_DIR}/test/map_util_test/map_thread_to_matrix_256.cpp
                       ${CMAKE_CURRENT_SOURCE_DIR}/test/map_util_test/map_wave_to_matrix_16.cpp
                       ${CMAKE_CURRENT_SOURCE_DIR}/test/map_util_test/map_wave_to_matrix_32.cpp
                       ${CMAKE_CURRENT_SOURCE_DIR}/test/map_util_test/map_wave_to_matrix_64.cpp
                       ${CMAKE_CURRENT_SOURCE_DIR}/test/map_util_test/map_wave_to_matrix_128.cpp
                       ${CMAKE_CURRENT_SOURCE_DIR}/test/map_util_test/map_wave_to_matrix_256.cpp
                       )

set(LoadStoreMatrixSyncTestSources ${UnitCommonSources}
                       ${CMAKE_CURRENT_SOURCE_DIR}/test/load_store_matrix_sync_test/load_store_matrix_sync_a_16.cpp
                       ${CMAKE_CURRENT_SOURCE_DIR}/test/load_store_matrix_sync_test/load_store_matrix_sync_a_32.cpp
                       ${CMAKE_CURRENT_SOURCE_DIR}/test/load_store_matrix_sync_test/load_store_matrix_sync_a_64.cpp
                       ${CMAKE_CURRENT_SOURCE_DIR}/test/load_store_matrix_sync_test/load_store_matrix_sync_a_128.cpp
                       ${CMAKE_CURRENT_SOURCE_DIR}/test/load_store_matrix_sync_test/load_store_matrix_sync_a_256.cpp
                       ${CMAKE_CURRENT_SOURCE_DIR}/test/load_store_matrix_sync_test/load_store_matrix_sync_acc_16.cpp
                       ${CMAKE_CURRENT_SOURCE_DIR}/test/load_store_matrix_sync_test/load_store_matrix_sync_acc_32.cpp
                       ${CMAKE_CURRENT_SOURCE_DIR}/test/load_store_matrix_sync_test/load_store_matrix_sync_acc_64.cpp
                       ${CMAKE_CURRENT_SOURCE_DIR}/test/load_store_matrix_sync_test/load_store_matrix_sync_acc_128.cpp
                       ${CMAKE_CURRENT_SOURCE_DIR}/test/load_store_matrix_sync_test/load_store_matrix_sync_acc_256.cpp
                       ${CMAKE_CURRENT_SOURCE_DIR}/test/load_store_matrix_sync_test/load_store_matrix_sync_b_16.cpp
                       ${CMAKE_CURRENT_SOURCE_DIR}/test/load_store_matrix_sync_test/load_store_matrix_sync_b_32.cpp
                       ${CMAKE_CURRENT_SOURCE_DIR}/test/load_store_matrix_sync_test/load_store_matrix_sync_b_64.cpp
                       ${CMAKE_CURRENT_SOURCE_DIR}/test/load_store_matrix_sync_test/load_store_matrix_sync_b_128.cpp
                       ${CMAKE_CURRENT_SOURCE_DIR}/test/load_store_matrix_sync_test/load_store_matrix_sync_b_256.cpp
                    )

set(LoadStoreMatrixCoopSyncTestSources ${UnitCommonSources}
                    ${CMAKE_CURRENT_SOURCE_DIR}/test/load_store_matrix_coop_sync_test/load_store_matrix_coop_sync_a_16.cpp
                    ${CMAKE_CURRENT_SOURCE_DIR}/test/load_store_matrix_coop_sync_test/load_store_matrix_coop_sync_a_32.cpp
                    ${CMAKE_CURRENT_SOURCE_DIR}/test/load_store_matrix_coop_sync_test/load_store_matrix_coop_sync_a_64.cpp
                    ${CMAKE_CURRENT_SOURCE_DIR}/test/load_store_matrix_coop_sync_test/load_store_matrix_coop_sync_a_128.cpp
                    ${CMAKE_CURRENT_SOURCE_DIR}/test/load_store_matrix_coop_sync_test/load_store_matrix_coop_sync_a_256.cpp
                    ${CMAKE_CURRENT_SOURCE_DIR}/test/load_store_matrix_coop_sync_test/load_store_matrix_coop_sync_acc_16.cpp
                    ${CMAKE_CURRENT_SOURCE_DIR}/test/load_store_matrix_coop_sync_test/load_store_matrix_coop_sync_acc_32.cpp
                    ${CMAKE_CURRENT_SOURCE_DIR}/test/load_store_matrix_coop_sync_test/load_store_matrix_coop_sync_acc_64.cpp
                    ${CMAKE_CURRENT_SOURCE_DIR}/test/load_store_matrix_coop_sync_test/load_store_matrix_coop_sync_acc_128.cpp
                    ${CMAKE_CURRENT_SOURCE_DIR}/test/load_store_matrix_coop_sync_test/load_store_matrix_coop_sync_acc_256.cpp
                    ${CMAKE_CURRENT_SOURCE_DIR}/test/load_store_matrix_coop_sync_test/load_store_matrix_coop_sync_b_16.cpp
                    ${CMAKE_CURRENT_SOURCE_DIR}/test/load_store_matrix_coop_sync_test/load_store_matrix_coop_sync_b_32.cpp
                    ${CMAKE_CURRENT_SOURCE_DIR}/test/load_store_matrix_coop_sync_test/load_store_matrix_coop_sync_b_64.cpp
                    ${CMAKE_CURRENT_SOURCE_DIR}/test/load_store_matrix_coop_sync_test/load_store_matrix_coop_sync_b_128.cpp
                    ${CMAKE_CURRENT_SOURCE_DIR}/test/load_store_matrix_coop_sync_test/load_store_matrix_coop_sync_b_256.cpp
                 )

set(FillFragmentTestSources ${UnitCommonSources}
                       ${CMAKE_CURRENT_SOURCE_DIR}/test/fill_fragment_test/fill_fragment_a_16.cpp
                       ${CMAKE_CURRENT_SOURCE_DIR}/test/fill_fragment_test/fill_fragment_a_32.cpp
                       ${CMAKE_CURRENT_SOURCE_DIR}/test/fill_fragment_test/fill_fragment_a_64.cpp
                       ${CMAKE_CURRENT_SOURCE_DIR}/test/fill_fragment_test/fill_fragment_a_128.cpp
                       ${CMAKE_CURRENT_SOURCE_DIR}/test/fill_fragment_test/fill_fragment_a_256.cpp
                       ${CMAKE_CURRENT_SOURCE_DIR}/test/fill_fragment_test/fill_fragment_acc_16.cpp
                       ${CMAKE_CURRENT_SOURCE_DIR}/test/fill_fragment_test/fill_fragment_acc_32.cpp
                       ${CMAKE_CURRENT_SOURCE_DIR}/test/fill_fragment_test/fill_fragment_acc_64.cpp
                       ${CMAKE_CURRENT_SOURCE_DIR}/test/fill_fragment_test/fill_fragment_acc_128.cpp
                       ${CMAKE_CURRENT_SOURCE_DIR}/test/fill_fragment_test/fill_fragment_acc_256.cpp
                       ${CMAKE_CURRENT_SOURCE_DIR}/test/fill_fragment_test/fill_fragment_b_16.cpp
                       ${CMAKE_CURRENT_SOURCE_DIR}/test/fill_fragment_test/fill_fragment_b_32.cpp
                       ${CMAKE_CURRENT_SOURCE_DIR}/test/fill_fragment_test/fill_fragment_b_64.cpp
                       ${CMAKE_CURRENT_SOURCE_DIR}/test/fill_fragment_test/fill_fragment_b_128.cpp
                       ${CMAKE_CURRENT_SOURCE_DIR}/test/fill_fragment_test/fill_fragment_b_256.cpp
                       )

set(VectorIteratorTestSources ${UnitCommonSources}
                       ${CMAKE_CURRENT_SOURCE_DIR}/test/vector_iterator_test/vector_iterator.cpp
                       )

<<<<<<< HEAD
set(IoTraitsTestSources ${UnitCommonSources}
                       ${CMAKE_CURRENT_SOURCE_DIR}/test/io_traits_test/io_traits_16.cpp
                       ${CMAKE_CURRENT_SOURCE_DIR}/test/io_traits_test/io_traits_32.cpp
                       ${CMAKE_CURRENT_SOURCE_DIR}/test/io_traits_test/io_traits_64.cpp
                       ${CMAKE_CURRENT_SOURCE_DIR}/test/io_traits_test/io_traits_128.cpp
                       ${CMAKE_CURRENT_SOURCE_DIR}/test/io_traits_test/io_traits_256.cpp
=======
set(VectorTestSources ${UnitCommonSources}
                       ${CMAKE_CURRENT_SOURCE_DIR}/test/vector_test/vector.cpp
>>>>>>> ea70e75c
                       )

set(CrossLaneOpsTestSources ${UnitCommonSources}

                           ### DPP
                           ${CMAKE_CURRENT_SOURCE_DIR}/test/cross_lane_ops_test/dpp_bcast_2.cpp
                           ${CMAKE_CURRENT_SOURCE_DIR}/test/cross_lane_ops_test/dpp_bcast_4.cpp
                           ${CMAKE_CURRENT_SOURCE_DIR}/test/cross_lane_ops_test/dpp_bcast_16.cpp

                           ${CMAKE_CURRENT_SOURCE_DIR}/test/cross_lane_ops_test/dpp_reverse_2.cpp
                           ${CMAKE_CURRENT_SOURCE_DIR}/test/cross_lane_ops_test/dpp_reverse_4.cpp
                           ${CMAKE_CURRENT_SOURCE_DIR}/test/cross_lane_ops_test/dpp_reverse_8.cpp
                           ${CMAKE_CURRENT_SOURCE_DIR}/test/cross_lane_ops_test/dpp_reverse_16.cpp

                           ${CMAKE_CURRENT_SOURCE_DIR}/test/cross_lane_ops_test/dpp_rotate_l2.cpp
                           ${CMAKE_CURRENT_SOURCE_DIR}/test/cross_lane_ops_test/dpp_rotate_r2.cpp
                           ${CMAKE_CURRENT_SOURCE_DIR}/test/cross_lane_ops_test/dpp_rotate_l4.cpp
                           ${CMAKE_CURRENT_SOURCE_DIR}/test/cross_lane_ops_test/dpp_rotate_r4.cpp
                           ${CMAKE_CURRENT_SOURCE_DIR}/test/cross_lane_ops_test/dpp_rotate_r16.cpp
                           ${CMAKE_CURRENT_SOURCE_DIR}/test/cross_lane_ops_test/dpp_rotate_wave_l1.cpp
                           ${CMAKE_CURRENT_SOURCE_DIR}/test/cross_lane_ops_test/dpp_rotate_wave_r1.cpp

                           ${CMAKE_CURRENT_SOURCE_DIR}/test/cross_lane_ops_test/dpp_shift_l16.cpp
                           ${CMAKE_CURRENT_SOURCE_DIR}/test/cross_lane_ops_test/dpp_shift_r16.cpp
                           ${CMAKE_CURRENT_SOURCE_DIR}/test/cross_lane_ops_test/dpp_shift_wave_l1.cpp
                           ${CMAKE_CURRENT_SOURCE_DIR}/test/cross_lane_ops_test/dpp_shift_wave_r1.cpp

                           ${CMAKE_CURRENT_SOURCE_DIR}/test/cross_lane_ops_test/dpp_shuffle_2.cpp
                           ${CMAKE_CURRENT_SOURCE_DIR}/test/cross_lane_ops_test/dpp_shuffle_4.cpp

                           ${CMAKE_CURRENT_SOURCE_DIR}/test/cross_lane_ops_test/dpp_swap_2.cpp

                           ### Swizzle
                           ${CMAKE_CURRENT_SOURCE_DIR}/test/cross_lane_ops_test/swizzle_bcast_2.cpp
                           ${CMAKE_CURRENT_SOURCE_DIR}/test/cross_lane_ops_test/swizzle_bcast_4.cpp
                           ${CMAKE_CURRENT_SOURCE_DIR}/test/cross_lane_ops_test/swizzle_bcast_8.cpp
                           ${CMAKE_CURRENT_SOURCE_DIR}/test/cross_lane_ops_test/swizzle_bcast_16.cpp
                           ${CMAKE_CURRENT_SOURCE_DIR}/test/cross_lane_ops_test/swizzle_bcast_32.cpp

                           ${CMAKE_CURRENT_SOURCE_DIR}/test/cross_lane_ops_test/swizzle_reverse_2.cpp
                           ${CMAKE_CURRENT_SOURCE_DIR}/test/cross_lane_ops_test/swizzle_reverse_4.cpp
                           ${CMAKE_CURRENT_SOURCE_DIR}/test/cross_lane_ops_test/swizzle_reverse_8.cpp
                           ${CMAKE_CURRENT_SOURCE_DIR}/test/cross_lane_ops_test/swizzle_reverse_16.cpp
                           ${CMAKE_CURRENT_SOURCE_DIR}/test/cross_lane_ops_test/swizzle_reverse_32.cpp

                           ${CMAKE_CURRENT_SOURCE_DIR}/test/cross_lane_ops_test/swizzle_rotate_l2.cpp
                           ${CMAKE_CURRENT_SOURCE_DIR}/test/cross_lane_ops_test/swizzle_rotate_l4.cpp
                           ${CMAKE_CURRENT_SOURCE_DIR}/test/cross_lane_ops_test/swizzle_rotate_l8.cpp
                           ${CMAKE_CURRENT_SOURCE_DIR}/test/cross_lane_ops_test/swizzle_rotate_l16.cpp
                           ${CMAKE_CURRENT_SOURCE_DIR}/test/cross_lane_ops_test/swizzle_rotate_l32.cpp

                           ${CMAKE_CURRENT_SOURCE_DIR}/test/cross_lane_ops_test/swizzle_rotate_r2.cpp
                           ${CMAKE_CURRENT_SOURCE_DIR}/test/cross_lane_ops_test/swizzle_rotate_r4.cpp
                           ${CMAKE_CURRENT_SOURCE_DIR}/test/cross_lane_ops_test/swizzle_rotate_r8.cpp
                           ${CMAKE_CURRENT_SOURCE_DIR}/test/cross_lane_ops_test/swizzle_rotate_r16.cpp
                           ${CMAKE_CURRENT_SOURCE_DIR}/test/cross_lane_ops_test/swizzle_rotate_r32.cpp

                           ${CMAKE_CURRENT_SOURCE_DIR}/test/cross_lane_ops_test/swizzle_shuffle_2.cpp
                           ${CMAKE_CURRENT_SOURCE_DIR}/test/cross_lane_ops_test/swizzle_shuffle_4.cpp

                           ${CMAKE_CURRENT_SOURCE_DIR}/test/cross_lane_ops_test/swizzle_swap_2.cpp
                           ${CMAKE_CURRENT_SOURCE_DIR}/test/cross_lane_ops_test/swizzle_swap_4.cpp
                           ${CMAKE_CURRENT_SOURCE_DIR}/test/cross_lane_ops_test/swizzle_swap_8.cpp
                           ${CMAKE_CURRENT_SOURCE_DIR}/test/cross_lane_ops_test/swizzle_swap_16.cpp

                           ### Permute
                           ${CMAKE_CURRENT_SOURCE_DIR}/test/cross_lane_ops_test/permute_block_bcast_2.cpp
                           ${CMAKE_CURRENT_SOURCE_DIR}/test/cross_lane_ops_test/permute_block_bcast_4.cpp
                           ${CMAKE_CURRENT_SOURCE_DIR}/test/cross_lane_ops_test/permute_block_bcast_8.cpp
                           ${CMAKE_CURRENT_SOURCE_DIR}/test/cross_lane_ops_test/permute_block_bcast_16.cpp
                           ${CMAKE_CURRENT_SOURCE_DIR}/test/cross_lane_ops_test/permute_block_bcast_32.cpp

                           ### Blend
                           ${CMAKE_CURRENT_SOURCE_DIR}/test/cross_lane_ops_test/blend_unpack_byte_hi_lo.cpp
                           ${CMAKE_CURRENT_SOURCE_DIR}/test/cross_lane_ops_test/blend_unpack_byte_hi.cpp
                           ${CMAKE_CURRENT_SOURCE_DIR}/test/cross_lane_ops_test/blend_unpack_byte_lo.cpp
                           ${CMAKE_CURRENT_SOURCE_DIR}/test/cross_lane_ops_test/blend_unpack_word_hi.cpp
                           ${CMAKE_CURRENT_SOURCE_DIR}/test/cross_lane_ops_test/blend_unpack_word_lo.cpp
                           ${CMAKE_CURRENT_SOURCE_DIR}/test/cross_lane_ops_test/blend_zip_byte.cpp
                           ${CMAKE_CURRENT_SOURCE_DIR}/test/cross_lane_ops_test/blend_zip_word.cpp

)

# Benchmark Unit
add_rocwmma_test(contamination_test ${ContaminationTestSources})
add_rocwmma_test(layout_test ${LayoutTestSources})
add_rocwmma_test(map_util_test ${MapUtilTestSources})
add_rocwmma_test(load_store_matrix_sync_test ${LoadStoreMatrixSyncTestSources})
add_rocwmma_test(load_store_matrix_coop_sync_test ${LoadStoreMatrixCoopSyncTestSources})
add_rocwmma_test(fill_fragment_test ${FillFragmentTestSources})
add_rocwmma_test(vector_iterator_test ${VectorIteratorTestSources})
<<<<<<< HEAD
add_rocwmma_test(io_traits_test ${IoTraitsTestSources})
=======
add_rocwmma_test(vector_test ${VectorTestSources})
>>>>>>> ea70e75c
add_rocwmma_test(cross_lane_ops_test ${CrossLaneOpsTestSources})
<|MERGE_RESOLUTION|>--- conflicted
+++ resolved
@@ -189,17 +189,15 @@
                        ${CMAKE_CURRENT_SOURCE_DIR}/test/vector_iterator_test/vector_iterator.cpp
                        )
 
-<<<<<<< HEAD
 set(IoTraitsTestSources ${UnitCommonSources}
                        ${CMAKE_CURRENT_SOURCE_DIR}/test/io_traits_test/io_traits_16.cpp
                        ${CMAKE_CURRENT_SOURCE_DIR}/test/io_traits_test/io_traits_32.cpp
                        ${CMAKE_CURRENT_SOURCE_DIR}/test/io_traits_test/io_traits_64.cpp
                        ${CMAKE_CURRENT_SOURCE_DIR}/test/io_traits_test/io_traits_128.cpp
                        ${CMAKE_CURRENT_SOURCE_DIR}/test/io_traits_test/io_traits_256.cpp
-=======
+
 set(VectorTestSources ${UnitCommonSources}
                        ${CMAKE_CURRENT_SOURCE_DIR}/test/vector_test/vector.cpp
->>>>>>> ea70e75c
                        )
 
 set(CrossLaneOpsTestSources ${UnitCommonSources}
@@ -291,9 +289,6 @@
 add_rocwmma_test(load_store_matrix_coop_sync_test ${LoadStoreMatrixCoopSyncTestSources})
 add_rocwmma_test(fill_fragment_test ${FillFragmentTestSources})
 add_rocwmma_test(vector_iterator_test ${VectorIteratorTestSources})
-<<<<<<< HEAD
 add_rocwmma_test(io_traits_test ${IoTraitsTestSources})
-=======
 add_rocwmma_test(vector_test ${VectorTestSources})
->>>>>>> ea70e75c
 add_rocwmma_test(cross_lane_ops_test ${CrossLaneOpsTestSources})
