/*******************************************************************************
 *
 * MIT License
 *
 * Copyright 2021-2022 Advanced Micro Devices, Inc.
 *
 * Permission is hereby granted, free of charge, to any person obtaining a copy
 * of this software and associated documentation files (the "Software"), to deal
 * in the Software without restriction, including without limitation the rights
 * to use, copy, modify, merge, publish, distribute, sublicense, and/or sell
 * copies of the Software, and to permit persons to whom the Software is
 * furnished to do so, subject to the following conditions:
 *
 * The above copyright notice and this permission notice shall be included in
 * all copies or substantial portions of the Software.
 *
 * THE SOFTWARE IS PROVIDED "AS IS", WITHOUT WARRANTY OF ANY KIND, EXPRESS OR
 * IMPLIED, INCLUDING BUT NOT LIMITED TO THE WARRANTIES OF MERCHANTABILITY,
 * FITNESS FOR A PARTICULAR PURPOSE AND NONINFRINGEMENT. IN NO EVENT SHALL THE
 * AUTHORS OR COPYRIGHT HOLDERS BE LIABLE FOR ANY CLAIM, DAMAGES OR OTHER
 * LIABILITY, WHETHER IN AN ACTION OF CONTRACT, TORT OR OTHERWISE, ARISING FROM,
 * OUT OF OR IN CONNECTION WITH THE SOFTWARE OR THE USE OR OTHER DEALINGS IN THE
 * SOFTWARE.
 *
 *******************************************************************************/

#ifndef ROCWMMA_DETAIL_MAP_BLOCK_TO_MATRIX_OVERRIDE_M_HPP
#define ROCWMMA_DETAIL_MAP_BLOCK_TO_MATRIX_OVERRIDE_M_HPP

#include "device/map_block_to_matrix_override_m.hpp"
#include "unit_kernel_base.hpp"

namespace rocwmma
{

    // Wrapper into the actual device function
    template <uint32_t BlockM, uint32_t BlockN, typename DataT, typename Layout>
    struct MapBlockToMatrixOverrideMKernel final
        : public UnitKernelBase<BlockM, BlockN, DataT, Layout>
    {
    private:
        using Base = UnitKernelBase<BlockM, BlockN, DataT, Layout>;

    public:
        MapBlockToMatrixOverrideMKernel()        = default;
        ~MapBlockToMatrixOverrideMKernel() final = default;

        void setupImpl(typename Base::DataStorage::ProblemSize const& probsize) final
        {
            auto& dataInstance = Base::DataStorage::instance();

            srand((unsigned)time(0));
            uint32_t mBlocks = this->gridDim().x;
            Base::mParam1    = static_cast<DataT>(static_cast<float32_t>(rand() % mBlocks));

            // Initialize matrix storage
            const int64_t sizeD = Base::mM * Base::mN;
            dataInstance->resizeStorage(probsize);

            // Initialize matrix data on host
            MatrixUtil<Layout>::template fill<DataT>(
                dataInstance->hostIn().get(), Base::mM, Base::mN, (DataT)0);
            dataInstance->copyData(dataInstance->deviceOut(), dataInstance->hostIn(), sizeD);

            MatrixUtil<Layout>::fill(dataInstance->hostIn().get(), Base::mM, Base::mN);
            dataInstance->copyData(dataInstance->deviceIn(), dataInstance->hostIn(), sizeD);
        }

        void validateResultsImpl() final
        {
            auto& dataInstance = Base::DataStorage::instance();

            // Allocated managed memory for results on host
            const int64_t sizeD = Base::mM * Base::mN;

            auto kernelResult = dataInstance->template allocHost<DataT>(sizeD);
            auto hostResult   = dataInstance->hostIn().get();

            //Allocate additional resource to validate only the overriden row of size Base::mN
            auto kernelResultToValidate = dataInstance->template allocHost<DataT>(Base::mN);
            auto hostResultToValidate   = dataInstance->template allocHost<DataT>(Base::mN);

            // Cache current kernel result from device
            dataInstance->copyData(kernelResult, dataInstance->deviceOut(), sizeD);

<<<<<<< HEAD
            double   errorTolerance = 1.0;
=======
            double errorTolerance = 1.0;
            // Validation offset starts at row Base::mParam1 * BlockM
            // To get to row Base::mParam1 * BlockM,
            // in case of row-major layout, skip Base::mParam1 * BlockM * Base::mN elements
            // in case of col-major layout, skip only Base::mParam1 * BlockM elements
>>>>>>> c313c9de
            uint32_t baseOffset
                = std::is_same<Layout, row_major>::value
                      ? static_cast<uint32_t>(static_cast<float32_t>(Base::mParam1)) * BlockM
                            * Base::mN
                      : static_cast<uint32_t>(static_cast<float32_t>(Base::mParam1)) * BlockM;
<<<<<<< HEAD
            uint32_t ld = std::is_same<Layout, row_major>::value ? 1 : Base::mM;

            std::tie(Base::mValidationResult, Base::mMaxRelativeError)
                = compareEqual<DataT, DataT, Layout, Layout, true>(kernelResult.get() + baseOffset,
                                                                   dataInstance->hostIn().get()
                                                                       + baseOffset,
                                                                   1,
                                                                   Base::mN,
                                                                   ld,
                                                                   ld,
                                                                   errorTolerance);
=======

            // To get to the elements across row,
            // in case of row-major, next element access is current_element + 1
            // in case of col-major, next element access is by current_element + Base::mN
            uint32_t ld = std::is_same<Layout, row_major>::value ? 1 : Base::mM;

            // Copy the entire row Base::mParam1 * BlockM
            for(int i = 0; i < Base::mN; i++)
            {
                kernelResultToValidate[i] = kernelResult[baseOffset + (i * ld)];
                hostResultToValidate[i]   = hostResult[baseOffset + (i * ld)];
            }

            std::tie(Base::mValidationResult, Base::mMaxRelativeError)
                = compareEqual<DataT, DataT, Layout, Layout>(kernelResultToValidate.get(),
                                                             hostResultToValidate.get(),
                                                             1,
                                                             Base::mN,
                                                             errorTolerance);
>>>>>>> c313c9de
        }

        typename Base::KernelFunc kernelImpl() const final
        {
            return
                typename Base::KernelFunc(MapBlockToMatrixOverrideM<BlockM, BlockN, DataT, Layout>);
        }
    };

    // This is the GeneratorImpl class
    struct MapBlockToMatrixOverrideMGenerator
    {
        // Indices to test parameters
        enum : uint32_t
        {
            DataT  = 0,
            BlockM = 1,
            BlockN = 2,
            Layout = 3
        };

        using ResultT = std::shared_ptr<KernelI>;

        template <typename... Ts>
        static ResultT generate(std::tuple<Ts...> testParams)
        {
            // Map GTest params to Kernel params
            using TestParamsT = std::tuple<Ts...>;
            using KernelT     = MapBlockToMatrixOverrideMKernel<
                std::tuple_element_t<BlockM, TestParamsT>::value, // BlockM
                std::tuple_element_t<BlockN, TestParamsT>::value, // BlockN
                std::tuple_element_t<DataT, TestParamsT>, // DataT
                std::tuple_element_t<Layout, TestParamsT> // Layout
                >;

            return std::make_shared<KernelT>();
        }
    };

} // namespace rocwmma

#endif // ROCWMMA_DETAIL_MAP_BLOCK_TO_MATRIX_OVERRIDE_M_HPP<|MERGE_RESOLUTION|>--- conflicted
+++ resolved
@@ -83,33 +83,17 @@
             // Cache current kernel result from device
             dataInstance->copyData(kernelResult, dataInstance->deviceOut(), sizeD);
 
-<<<<<<< HEAD
-            double   errorTolerance = 1.0;
-=======
             double errorTolerance = 1.0;
+            
             // Validation offset starts at row Base::mParam1 * BlockM
             // To get to row Base::mParam1 * BlockM,
             // in case of row-major layout, skip Base::mParam1 * BlockM * Base::mN elements
             // in case of col-major layout, skip only Base::mParam1 * BlockM elements
->>>>>>> c313c9de
             uint32_t baseOffset
                 = std::is_same<Layout, row_major>::value
                       ? static_cast<uint32_t>(static_cast<float32_t>(Base::mParam1)) * BlockM
                             * Base::mN
                       : static_cast<uint32_t>(static_cast<float32_t>(Base::mParam1)) * BlockM;
-<<<<<<< HEAD
-            uint32_t ld = std::is_same<Layout, row_major>::value ? 1 : Base::mM;
-
-            std::tie(Base::mValidationResult, Base::mMaxRelativeError)
-                = compareEqual<DataT, DataT, Layout, Layout, true>(kernelResult.get() + baseOffset,
-                                                                   dataInstance->hostIn().get()
-                                                                       + baseOffset,
-                                                                   1,
-                                                                   Base::mN,
-                                                                   ld,
-                                                                   ld,
-                                                                   errorTolerance);
-=======
 
             // To get to the elements across row,
             // in case of row-major, next element access is current_element + 1
@@ -129,7 +113,6 @@
                                                              1,
                                                              Base::mN,
                                                              errorTolerance);
->>>>>>> c313c9de
         }
 
         typename Base::KernelFunc kernelImpl() const final
