--- conflicted
+++ resolved
@@ -111,22 +111,11 @@
             }
 
             std::tie(Base::mValidationResult, Base::mMaxRelativeError)
-<<<<<<< HEAD
-                = compareEqual<DataT, DataT, Layout, Layout, true>(kernelResult.get() + baseOffset,
-                                                                   dataInstance->hostIn().get()
-                                                                       + baseOffset,
-                                                                   Base::mM,
-                                                                   1,
-                                                                   ld,
-                                                                   ld,
-                                                                   errorTolerance);
-=======
                 = compareEqual<DataT, DataT, Layout, Layout>(kernelResultToValidate.get(),
                                                              hostResultToValidate.get(),
                                                              Base::mM,
                                                              1,
                                                              errorTolerance);
->>>>>>> c313c9de
         }
 
         typename Base::KernelFunc kernelImpl() const final
